# Changelog

<<<<<<< HEAD
## 0.17.0

- @iov/bns: Export `pubkeyToAddress` for address generation with prefix instead
  of chain ID.

Breaking changes

- @iov/bcp: `ChainConnector` type `client` property has been renamed to
  `establishConnection` and `expectedChainId` property has been changed from
  optional to `ChainId | undefined`.
- @iov/bns: `bnsConnector` has been renamed to `createBnsConnector`.
- @iov/bns: `CashConfiguration.minimalFee` is now nullable.
- @iov/bns: `BnsConnection.getDefaultFee` can resolve to `undefined`.
- @iov/ethereum: `ethereumConnector` has been renamed to
  `createEthereumConnector`.
- @iov/jsonrpc: Remove deprecated types: `jsonRpcCodeInternalError`,
  `jsonRpcCodeInvalidParams`, `jsonRpcCodeInvalidRequest`,
  `jsonRpcCodeMethodNotFound`, `jsonRpcCodeParseError`,
  `jsonRpcCodeServerErrorDefault`.
- @iov/jsonrpc: Rename `parseJsonRpcResponse2` to `parseJsonRpcResponse`.
- @iov/lisk: `liskConnector` has been renamed to `createLiskConnector`.
- @iov/rise: `riseConnector` has been renamed to `createRiseConnector`.
=======
## 0.16.3

- @iov/keycontrol: Add `UserProfile.identityExists`
>>>>>>> cc43ddcf

## 0.16.2

- @iov/bns: Add `getVotes` by voter address method to `BnsConnection` class.
- @iov/bns-governance: Add `getVotes` method to `Governor` class.
- @iov/crypto: Add `EnglishMnemonic.wordlist`.

## 0.16.1

- @iov/bns: Set chain ID for IOV mainnet (`iov-mainnet`).
- @iov/cli: Import `UpdateTargetsOfUsernameTx`/`ChainAddressPair` by default.

## 0.16.0

- @iov/bcp: Migrate to a `Uint8Array` check that works across multiple
  instantiations of the JavaScript standard library.
- @iov/bns: Add `BnsConnection.getValidators`.
- @iov/bns: Add `ProposalAction` union type and specific proposal action types.
- @iov/bns: Add `TransferUsernameTx` type and `isTransferUsernameTx` helper
  function.
- @iov/bns-governance: Add new package to help with common governance tasks.
  Includes `Governor` class (with `GovernorOptions`); `ProposalType` along with
  the union type `ProposalOptions` and individual options types for each
  proposal type; `CommitteeId` and `CommitteeIds` types along with constants
  `committeeIds` and `guaranteeFundEscrowIds` to be populated with known
  committee IDs on a per-chain basis.
- @iov/encoding: Add standard library type checks `isNonNullObject` and
  `isUint8Array`.
- @iov/encoding: `TransactionEncoder` now skips dictionary entries with value
  `undefined` instead of throwing an error.
- @iov/ethereum: Fix transactions data in `EthereumConnection.liveTx`.
- @iov/keycontrol: Add `HdPaths.iovFaucet`.
- @iov/multichain: Add optional error logging callback to `SigningServerCore`.

Breaking changes

- @iov/bcp: `ConfirmedTransaction` does not extend `SignedTransaction` anymore,
  allowing `BlockchainConnection.searchTx`, `.listenTx` and `.liveTx` to use
  scrapers as a data source, that do not include signatures. The new type
  `ConfirmedAndSignedTransaction` was added for cases when all data needs to be
  available, like in `BlockchainConnection.getTx`.
- @iov/bns: `ElectionRule`, `Proposal` and `VersionedId` all use numeric IDs now
  to conform with `Electorate`.
- @iov/bns: Remove support for weave 0.16.x; add support for weave 0.19.x and
  0.20.x.
- @iov/bns: Remove `AddAddressToUsernameTx` and `UpdateTargetsOfUsernameTx` in
  favour of the new `UpdateTargetsOfUsernameTx`.
- @iov/bns: Rename `BnsUsernameNft.addresses` to `.targets`.
- @iov/bns: Rename `RegisterUsernameTx.addresses` to `.targets`.
- @iov/bns: `RegisterUsernameTx.username` now has to include a \*iov suffix.
- @iov/bns: Remove `TallyTx` as tallies will now be performed automatically.
- @iov/core: Move `TransactionEncoder` into @iov/encoding.
- @iov/core: Rename package to @iov/multichain.
- @iov/jsonrpc: Move basic json types `JsonCompatibleValue`,
  `isJsonCompatibleValue`, `JsonCompatibleDictionary`,
  `isJsonCompatibleDictionary`, `JsonCompatibleArray`, `isJsonCompatibleArray`
  into @iov/encoding.

## 0.15.1

- @iov/bns: Export `CreateProposalTx` and `isCreateProposalTx`.

## 0.15.0

- @iov/bcp: Add `isSwapTransaction` helper function.
- @iov/bcp: Add `isOpenSwap`, `isClaimedSwap` and `isAbortedSwap` helper
  functions.
- @iov/bcp: Add `LightTransaction` and `WithCreator` types, and
  `isLightTransaction` helper function.
- @iov/bcp: `ConfirmedTransaction` and `SignedTransaction` now take a type
  argument that extends `LightTransaction` (`UnsignedTransaction` is still the
  default).
- @iov/bcp: Helper methods `isConfirmedTransaction` and `isFailedTransaction`
  now take a type argument that extends`LightTransaction`(`UnsignedTransaction`
  is still the default).
- @iov/bcp: Add `getTx` method to `BlockchainConnection`.
- @iov/bns: Add support for multisignature transactions.
- @iov/bns: Add `CreateMultisignatureTx` and `UpdateMultisignatureTx` types
  along with `Participant`.
- @iov/bns: Add `getTx` method to `BnsConnection`.
- @iov/bns: Add support for escrow transactions.
- @iov/bns: Add `CreateEscrowTx`, `ReleaseEscrowTx`, `ReturnEscrowTx` and
  `UpdateEscrowPartiesTx` types.
- @iov/bns: Add support for governance functionality: add `CreateProposalTx`,
  `VoteTx`, `TallyTx` and related types as well as
  `BnsConnection.getElectorates`, `.getElectionRules`, `.getProposals`.
- @iov/ethereum: Add `createEtherSwapId` and `createErc20SwapId` static methods.
- @iov/ethereum: Add `SwapIdPrefix` enum.
- @iov/ethereum: Add `Erc20TokensMap` type.
- @iov/ethereum: Add `Erc20ApproveTransaction` type and
  `isErc20ApproveTransaction` helper function.
- @iov/ethereum: Add support for ERC 20 `approve` transactions.
- @iov/ethereum: Add support for ERC20 atomic swap transactions.
- @iov/ethereum: Add `getTx` method to `EthereumConnection`.
- @iov/lisk: Add `getTx` method to `LiskConnection`.
- @iov/rise: Add `getTx` method to `RiseConnection`.
- @iov/socket: Add 10 second timeout to `SocketWrapper`. Value can be configured
  using an optional constructor argument.
- @iov/socket: Add 10 second timeout to `StreamingSocket`. Value can be
  configured using an optional constructor argument.
- @iov/socket: Add `QueueingStreamingSocket` and `ReconnectingSocket` class.
- @iov/stream: `ValueAndUpdates.waitFor` now rejects the promise if the
  underlying stream emits an error before the search value was found.
- @iov/tendermint-rpc: Add support for Tendermint 0.30.x. and 0.31.x

Breaking changes

- @iov/bcp: Remove unused type `SwapIdString`.
- @iov/bcp: Remove `AtomicSwapHelpers.createId`, which is now the responsibility
  of individual blockchain connections.
- @iov/bcp: Add `SwapId` type, and use where appropriate. This is an interface
  containing `SwapIdBytes` and can be extended on a per-chain basis.
- @iov/bcp: Rename `AtomicSwapIdQuery.swapid` to `AtomicSwapIdQuery.id`.
- @iov/bcp: Rename `AtomicSwapHashlockQuery.hashlock` to
  `AtomicSwapHashQuery.hash` and change to type `Hash`; rename
  `isAtomicSwapHashlockQuery` to `isAtomicSwapHashQuery`.
- @iov/bcp: Rename `PublicIdentity` to `Identity`, `isPublicIdentity` to
  `isIdentity` and `publicIdentityEquals` to `identityEquals`.
- @iov/bcp: Several transaction types now extend `LightTransaction` instead of
  `UnsignedTransaction` (i.e. they have no `creator` field): `SendTransaction`,
  `SwapOfferTransaction`, `SwapClaimTransaction`, and `SwapAbortTransaction`.
- @iov/bcp: Add `sender` field to `SendTransaction`.
- @iov/bcp: `BlockchainConnection` methods `listenTx`, `liveTx` and `searchTx`
  now all resolve to confirmed `LightTransaction`s instead of
  `UnsignedTransaction`s.
- @iov/bcp: Rename `PublicKeyBundle`, `isPublicKeyBundle` and
  `publicKeyBundleEquals` to `PubkeyBundle`, `isPubkeyBundle` and
  `pubkeyBundleEquals`.
- @iov/bcp: Rename `PublicKeyBytes` to `PubkeyBytes`.
- @iov/bns: Remove obsolete types `BnsBlockchainNft`,
  `BnsBlockchainsByChainIdQuery`, `BnsBlockchainsQuery`.
- @iov/bns: Switch to new `SwapId` type instead of `SwapIdBytes` where
  appropriate.
- @iov/bns: `BnsConnection` methods `listenTx`, `liveTx` and `searchTx` now all
  resolve to confirmed `LightTransaction`s instead of `UnsignedTransaction`s.
- @iov/bns: Remove support for weave 0.14.x; add support for weave 0.16.x.
- @iov/bns: Remove `BnsUsernamesByChainAndAddressQuery` and
  `isBnsUsernamesByChainAndAddressQuery`, since reverse lookup is not supported
  anymore.
- @iov/bns: Rename `BnsUsernamesByOwnerAddressQuery` to
  `BnsUsernamesByOwnerQuery`.
- @iov/core: Remove `JsRpcSigningServer` and all related JS-RPC types.
- @iov/core: Change return type of `SigningServerCore.signAndPost` to
  `TransactionId | null`.
- @iov/core: Remove re-exports `Address`, `ChainId`, `Nonce`, `SendTransaction`,
  `TokenTicker` from @iov/bcp and `Ed25519HdWallet`, `Ed25519Wallet`, `HdPaths`,
  `Keyring`, `Secp256k1HdWallet`, `UserProfile`, `Wallet`, `WalletId`,
  `WalletImplementationIdString`, `WalletSerializationString` from
  @iov/keycontrol.
- @iov/crypto: Remove `Secp256k1KeypairSymbol`. `Secp256k1Keypair` now uses
  type-tagger instead.
- @iov/ethereum: Switch to new `SwapId` type instead of `SwapIdBytes` where
  appropriate.
- @iov/ethereum: `Erc20ApproveTransaction` now extends `LightTransaction`
  instead of `UnsignedTransaction` (i.e. it has no `creator` field).
- @iov/ethereum: Remove `wsUrl` from `connectionOptions`. Pass either WS or HTTP
  URLs via `baseUrl` instead.
- @iov/ethereum: `EthereumConnection` methods `listenTx`, `liveTx` and
  `searchTx` now all resolve to confirmed `LightTransaction`s instead of
  `UnsignedTransaction`s.
- @iov/keycontrol: The `UserProfile` storage format version was bumped to 2.
  Profiles stored in this version can only be opened with IOV-Core 0.14.4 and
  above.
- @iov/jsonrpc: The `id` field of `JsonRpcRequest`, `JsonRpcSuccessResponse` and
  `JsonRpcErrorResponse` is now of type `JsonRpcId`, which can be a string or a
  number.
- @iov/jsonrpc: Remove `parseJsonRpcResponse` and `parseJsonRpcError`.
- @iov/lisk: `LiskConnection` methods `listenTx`, `liveTx` and `searchTx` now
  all resolve to confirmed `LightTransaction`s instead of
  `UnsignedTransaction`s.
- @iov/lisk: Switch to new chain ID format: `lisk-%s` where `%s` is the first 10
  hex-digits of the nethash.
- @iov/rise: `RiseConnection` methods `listenTx`, `liveTx` and `searchTx` now
  all resolve to confirmed `LightTransaction`s instead of
  `UnsignedTransaction`s.
- @iov/rise: Switch to new chain ID format: `rise-%s` where `%s` is the first 10
  hex-digits of the nethash.
- @iov/tendermint-rpc: Remove support for Tendermint 0.25.x – 0.28.x.
- @iov/tendermint-rpc: Rename `v0_27` to `v0_29`, which is now the adaptor for
  0.29.x and 0.30.x.
- @iov/tendermint-rpc: Rename `ConsensusParams.blockSize` to `.block` and
  `BlockSizeParams` to `BlockParams`.

## 0.14.5

- @iov/bns: Export `isBnsTx`, `isRegisterUsernameTx`,
  `isAddAddressToUsernameTx`, `isRemoveAddressFromUsernameTx`.
- @iov/cli: Automatically import `TransactionId` from @iov/bcp.
- @iov/crypto: Add `EnglishMnemonic.toString`; deprecate `.asString`.

## 0.14.4

- @iov/ethereum: EthereumConnection now accepts a ws:// url as its baseUrl.
- @iov/keycontrol: Add missing `UserProfileOptions` export.
- @iov/keycontrol: Add `UserProfile.deriveEncryptionKey`, which lets the caller
  create and cache a `UserProfileEncryptionKey`, in order to speed up `.storeIn`
  and `.loadFrom` operations with the same password.
- @iov/keycontrol: `UserProfile.loadFrom` and `.storeIn` now accept
  `string | UserProfileEncryptionKey` as a secret.

## 0.14.3

- @iov/bns: Automatically normalize empty memo strings for weave compatibility.
- @iov/socket: Fix bug in `SocketWrapper` where the timeout error was triggered
  even if the connection was successfully established.

## 0.14.2

- @iov/jsonrpc: Add `makeJsonRpcId`.
- @iov/socket: Add 10 second timeout to `SocketWrapper`. Value can be configured
  using an optional constructor argument.
- @iov/socket: Add 10 second timeout to `StreamingSocket`. Value can be
  configured using an optional constructor argument.
- @iov/core: Add an optional argument `meta` to `GetIdentitiesAuthorization`,
  `SignAndPostAuthorization`, `SigningServerCore.getIdentities`,
  `SigningServerCore.signAndPost`, `JsonRpcSigningServer.handleUnchecked` and
  `JsonRpcSigningServer.handleChecked` which allows passing request meta
  information from the request handler to the authorization callbacks.

## 0.13.8

- @iov/socket: Fix bug in `SocketWrapper` where the timeout error was triggered
  even if the connection was successfully established.

## 0.13.7

- @iov/jsonrpc: Add `makeJsonRpcId`.
- @iov/socket: Add 10 second timeout to `SocketWrapper`. Value can be configured
  using an optional constructor argument.
- @iov/socket: Add 10 second timeout to `StreamingSocket`. Value can be
  configured using an optional constructor argument.
- @iov/core: Add an optional argument `meta` to `GetIdentitiesAuthorization`,
  `SignAndPostAuthorization`, `SigningServerCore.getIdentities`,
  `SigningServerCore.signAndPost`, `JsonRpcSigningServer.handleUnchecked` and
  `JsonRpcSigningServer.handleChecked` which allows passing request meta
  information from the request handler to the authorization callbacks.

## 0.14.1

- @iov/core: Add `JsonRpcSigningServer`.
- @iov/core: Deprecate `JsRpcSigningServer` and related types in favour of
  `JsonRpcSigningServer`.
- @iov/core: Add `SigningServerCore.signedAndPosted`.
- @iov/core: In `JsonRpcSigningServer`, decode all application level parameters
  via `TransactionEncoder.fromJson`. Before this was done inconsistently for
  `transaction` in `getIdentities` only.
- @iov/ethereum: Support serialization of atomic swap transactions (ETH and
  ERC20).
- @iov/jsonrpc: Add `jsonRpcCode` constant object. Deprecate old `jsonRpcCode*`
  constants in favour of `jsonRpcCode`.
- @iov/jsonrpc: Create `isJsonRpcSuccessResponse` analogue to
  `isJsonRpcErrorResponse`.
- @iov/jsonrpc: Create `parseJsonRpcErrorResponse`.
- @iov/jsonrpc: Create `parseJsonRpcSuccessResponse`.
- @iov/jsonrpc: Deprecate `parseJsonRpcError` and `parseJsonRpcResponse`.
- @iov/jsonrpc: Create `parseJsonRpcResponse2`, which combines
  `parseJsonRpcErrorResponse` and `parseJsonRpcSuccessResponse`. It will be
  renamed to `parseJsonRpcResponse` as soon as the existing
  `parseJsonRpcResponse` is removed.
- @iov/keycontrol: Export `ReadonlyWallet`.
- @iov/keycontrol: Deprecate `HdPaths.simpleAddress`.

## 0.13.6

- @iov/jsonrpc: Create `parseJsonRpcResponse2`, which combines
  `parseJsonRpcErrorResponse` and `parseJsonRpcSuccessResponse`. It will be
  renamed to `parseJsonRpcResponse` as soon as the existing
  `parseJsonRpcResponse` is removed.

## 0.13.5

- @iov/core: In `JsonRpcSigningServer`, decode all application level parameters
  via `TransactionEncoder.fromJson`. Before this was done inconsistently for
  `transaction` in `getIdentities` only.
- @iov/jsonrpc: Create `isJsonRpcSuccessResponse` analogue to
  `isJsonRpcErrorResponse`.
- @iov/jsonrpc: Create `parseJsonRpcErrorResponse`.
- @iov/jsonrpc: Create `parseJsonRpcSuccessResponse`.
- @iov/jsonrpc: Deprecate `parseJsonRpcError` and `parseJsonRpcResponse`.

## 0.13.4

- @iov/keycontrol: Export `ReadonlyWallet`.
- @iov/jsonrpc: Add `jsonRpcCode` constant object. Deprecate old `jsonRpcCode*`
  constants in favour of `jsonRpcCode`.
- @iov/core: Add `JsonRpcSigningServer`.
- @iov/core: Deprecate `JsRpcSigningServer` and related types in favour of
  `JsonRpcSigningServer`.
- @iov/core: Add `SigningServerCore.signedAndPosted`.

## 0.14.0

- @iov/bcp: Add `AtomicSwapHelpers.createId`.
- @iov/bns: Cache token data from chain.
- @iov/ethereum: Export `SwapContractEvent` enum and related helpers.
- @iov/ethereum: Export `EthereumLog` interface.
- @iov/ethereum: Add `decodeSwapProcessState` and `decodeEventSignature` ABI
  methods.
- @iov/ethereum: Add `atomicSwapEtherContractAddress` property to
  `EthereumConnectionOptions`.
- @iov/ethereum: Add optional `minHeight` and `maxHeight` parameters to
  `EthereumConnection.getSwaps`.
- @iov/stream: Create stream operator `dropDuplicates`.

Breaking changes

- @iov/bcp: Change type of `SwapData.timeout` and `SwapOfferTransaction.timeout`
  to `SwapTimeout = BlockHeightTimeout | TimestampTimeout`.
- @iov/bcp: Rename `SwapState.Expired` to `.Aborted` and `ExpiredSwap` to
  `AbortedSwap`.
- @iov/bcp: New type `Hash` used for atomic swap hashes. Use
  `AtomicSwapHelpers.hashPreimage` to create those hashes.
- @iov/bcp: Rename `SwapState` to `SwapProcessState`.
- @iov/bcp: Change type of `Fee.gasLimit` to string.
- @iov/bcp: Change type of `Account.balance` to array of `Amount`, i.e. remove
  the `tokenName` field.
- @iov/bcp: Remove obsolete type `BcpCoin`.
- @iov/bcp: Rename `BcpQueryTag` to `QueryTag` and `BcpTxQuery` to
  `TransactionQuery`.
- @iov/bcp: Rename `BcpAtomicSwapConnection` to `AtomicSwapConnection` and
  `BcpConnection` to `BlockchainConnection`.
- @iov/bcp: Rename `BcpTicker` to `Token`.
- @iov/bcp: Rename `BcpConnection.getTicker` to `getToken` and
  `BcpConnection.getAllTickers` to `.getAllTokens`.
- @iov/bns: Upgrade codec for compatibility with weave 0.14.x.
- @iov/ethereum: Options argument in `ethereumConnector`, `EthereumConnection`
  and `EthereumConnection.establish` is now required. Can be `{}`.

## 0.13.3

- @iov/ethereum: Export `Erc20Options`.
- @iov/ethereum: Set ERC20 tokens in codec of `ethereumConnector`.
- @iov/ethereum: Deduplicate transaction events in `liveTx`/`listenTx`.

## 0.13.2

- @iov/ethereum: Avoid dependency on `@types/bn.js` from `index.d.ts`.

## 0.13.1

- @iov/ethereum: Allow querying of ERC20 token balances
- @iov/ethereum: Allow sending of ERC20 tokens
- @iov/ethereum: Support ERC20 tokens in `searchTx`, `listenTx` and `liveTx`.
- @iov/ethereum: Export instantiable `EthereumCodec` with `EthereumCodecOptions`
  argument. The old `ethereumCodec` is now a backward compatible instance of
  `EthereumCodec` with default options.
- @iov/ethereum: Implement `getFeeQuote` method on `EthereumConnection`.
- @iov/ethereum: Fix transaction fee parsing for transactions from RPC/scraper.
- @iov/ethereum: In `parseBytes`, convert on-chain `input`/memo data into hex
  representation when it is no valid UTF-8.
- @iov/ethereum: Add `pollInterval` to `EthereumConnectionOptions`.
- @iov/dpos: Let `Serialization.serializeTransaction` accept transactions with
  fee set.

## 0.13.0

- @iov/bcp: Add `AtomicSwapMerger`
- @iov/bcp: `AtomicSwapHelpers.createPreimage` and `.hashPreimage` are now
  available to perform BCP specific atomic swap operations
- @iov/bcp: Add `signedBy` field to `BcpTxQuery`.
- @iov/bcp: Add `memo` field to `SwapOfferTransaction`.
- @iov/bcp: Add `Fee` type and `isFee` helper function.
- @iov/bcp: Add `getFeeQuote` method to `BcpConnection`.
- @iov/bns: Implement `getFeeQuote` method on `BnsConnection`.
- @iov/keycontrol: Add `Keyring.getAllIdentities` and
  `Keyring.getWalletByIdentity`
- @iov/keycontrol: Add `UserProfile.getAllIdentities`
- @iov/keycontrol: Add `.previewIdentity` to the `ReadonlyWallet`/`Wallet`
  interfaces
- @iov/jsonrpc: Let `isJsonCompatibleDictionary` not accept non-simple objects
- @iov/lisk: Implement `watchBlockHeaders` method on `LiskConnection`.
- @iov/lisk: Implement `getFeeQuote` method on `LiskConnection`.
- @iov/rise: Implement `getFeeQuote` method on `RiseConnection`.

Breaking changes

- @iov/bcp-types: Renamed to @iov/bcp
- @iov/bcp: Pluralize `.amounts` property and change to `Amount` array in
  `SwapOfferTransaction`, `SwapData`
- @iov/bcp: Rename `BcpAtomicSwap` to `AtomicSwap`
- @iov/bcp: Rename atomic swap query types to `AtomicSwapQuery`,
  `AtomicSwapRecipientQuery`, `AtomicSwapSenderQuery`, `AtomicSwapIdQuery`,
  `AtomicSwapHashlockQuery`, `isAtomicSwap*Query`.
- @iov/bcp: Rename `bnsSwapQueryTags` to `bnsSwapQueryTag`
- @iov/bcp: Let `SwapOfferTransaction` take a `hash` instead of a `preimage`.
- @iov/bcp: Rename `SwapData.hashlock` to `SwapData.hash`
- @iov/bcp: Remove `SwapCounterTransaction` in favour of `SwapOfferTransaction`
  for both offer and counter offer.
- @iov/bcp: Transaction fee data (including gas data) is now stored under a
  `fee` key.
- @iov/bcp: Rename `SwapTimeoutTransaction` to `SwapAbortTransaction` and
  `isSwapTimeoutTransaction` to `isSwapAbortTransaction`.
- @iov/bcp: Convert type `Nonce` from Int53 to number to simplify use over
  JavaScript and JSON interfaces.
- @iov/bns: Remove `bnsNonceTag` in favour of `BcpTxQuery.signedBy`.
- @iov/core: Remove wallet ID argument from `MultiChainSigner.signAndPost`
- @iov/core: Rename `JsonRpcSigningServer` to `JsRpcSigningServer` and convert
  interface from JSON to JavaScript.
- @iov/encoding: Remove `Uint32.asNumber`. Use `Uint32.toNumber` instead.
- @iov/ethereum: The `options` parameter of `ethereumConnector` does not allow
  strings anymore. Use `{ wsUrl: myWebsocketUrl }` instead.
- @iov/jsonrpc: Make request and response types generic in
  `SimpleMessagingConnection`.
- @iov/keycontrol: Remove `HdPaths.metamaskHdKeyTree`. Use `HdPaths.ethereum`
  instead.
- @iov/keycontrol: `Keyring.getWallet` and `Keyring.getWallets` return the
  immutable type ReadonlyWallet now. New functions to mutate wallets are added:
  `Keyring.setWalletLabel`, `.createIdentity`, `.setIdentityLabel` are added.
- @iov/keycontrol: Let `Keyring.addWallet` return a `WalletInfo` object
- @iov/keycontrol: `Keyring.addWallet` now stores a copy of the wallet
- @iov/keycontrol: Identities now must be unique in `Keyring`.
- @iov/keycontrol: Remove identity argument from `UserProfile.signTransaction`
- @iov/keycontrol: Remove wallet ID argument from `UserProfile.signTransaction`,
  `.appendSignature`, `.setIdentityLabel` and `.getIdentityLabel` as well as
  `Keyring.setIdentityLabel`.
- @iov/ledger-bns: Package removed from this monorepo and now available at
  https://github.com/iov-one/iov-ledger-bns
- @iov/iov-core: Constructor of `SigningServerCore` now takes two arguments for
  authozization callbacks.

## 0.12.3

- @iov/ethereum: Add missing dependencies on @iov/socket and @iov/stream
- @iov/ethereum: Export `toChecksummedAddress`

## 0.12.2

- @iov/crypto: Add `Secp256k1.recoverPubkey` to recover pubkey from signature
  and message
- @iov/ethereum: Implement pubkey recovery when parsing transaction in search by
  transaction ID.
- @iov/ethereum: Transaction parsing now works for pre-EIP155 signatures
- @iov/ethereum: Let listenTx/liveTx return signer's pubkey
- @iov/ethereum: Let `.getAccount` return undefined when balance is 0

## 0.12.1

- @iov/bns: Encode transaction fees
- @iov/bns: Export `ChainAddressPair`
- @iov/ethereum: Allow passing `EthereumConnectionOptions` instead of websocket
  URL into second `ethereumConnector` parameter.

## 0.11.3

- @iov/ethereum: Allow passing `EthereumConnectionOptions` instead of websocket
  URL into second `ethereumConnector` parameter.

## 0.12.0

Breaking changes

- @iov/bcp-types: Remove `Bcp*` prefix from `BcpAccount`, `BcpAccountQuery`,
  `BcpAddressQuery`, `BcpPubkeyQuery`
- @iov/bcp-types: Remove `Account.name` in favour of BNS' username NFTs.
- @iov/bcp-types: Remove `BcpConnection.changeBlock` along with its
  implementations in favour of `BcpConnection.watchBlockHeaders`.
- @iov/bcp-types: Remove `BcpQueryEnvelope` and `dummyEnvelope`
- @iov/bcp-types: Change return type of `BcpAtomicSwapConnection.getSwap` to
  promise of `ReadonlyArray<BcpAtomicSwap>`.
- @iov/bcp-types: Rename methods to plural: `BcpAtomicSwapConnection.getSwaps`
  and `.watchSwaps`.
- @iov/bns: Binary compatibility for weave v0.10.x+ (breaks for all earlier
  versions)
- @iov/bns: Remove obsolete `SetNameTx`
- @iov/bns: Remove `BnsConnection.status`

## 0.11.2

- @iov/cli: Import Lisk, RISE and Ethereum symbols automatically
- @iov/ethereum: Expose `pubkeyToAddress`

## 0.11.1

- @iov/ethereum: Fix error reporting when signing and sending transactions
- @iov/keycontrol: Add `HdPaths.ethereum` for Ethereum HD path derivation
- @iov/keycontrol: Deprecate `HdPaths.metamaskHdKeyTree` in favour of
  `HdPaths.ethereum`

## 0.11.0

- @iov/bcp-types: `BcpConnection.getNonce` now returns a `Promise<Nonce>` and
  implementations set a default value on their own.
- @iov/bcp-types: Expose `publicKeyBundleEquals`
- @iov/bcp-types: Add `fractionalDigits` to `BcpTicker`
- @iov/ethereum: Add new package with Ethereum support
- @iov/jsonrpc: Add new package for type-safe JSON-RPC 2.0 interfaces and
  response parsers. This is used for out-of-process signing and can be reused in
  @iov/ethereum and @iov/tendermint-rpc later on.
- @iov/keycontrol: Add `HdPaths.bip44Like` and `HdPaths.iov`
- @iov/iov-core: Add `MultiChainSigner.shutdown` to shutdown the signer.
- @iov/iov-core: Add `MultiChainSigner.isValidAddress` for chain-specific
  address input validation.
- @iov/stream: Add an implementation of `concat` that buffers stream events
- @iov/stream: Add `firstEvent` as a special case of `toListPromise` with one
  element
- @iov/tendermint-rpc: Add support for Tendermint 0.27.x

Breaking changes

- @iov/tendermint-rpc: Changed some interfaces to remove dependency on
  base-types. `PostableBytes` -> `TxBytes`, `PublicKeyBundle` ->
  `ValidatorPubkey`, `ChainId` -> `string`.
- @iov/base-types: Package removed and all its types are now in @iov/bcp-types.
- @iov/bcp-types: Convert `TxReadCodec.keyToAddress` into
  `identityToAddress(identity: PublicIdentity)`
- @iov/bcp-types: `BcpConnection.watchNonce` and all its implementations were
  removed
- @iov/bcp-types: Return type of `BcpConnection.getAccount` was changed to
  `BcpAccount | undefined` to better represent the one-or-none result.
- @iov/bcp-types: Remove `BcpValueNameQuery` from `.getAccount` and
  `.watchAccount` as we're migrating from wallet nicknames to username NFTs.
- @iov/bcp-types: Convert `BcpQueryEnvelope` to `ReadonlyArray` in return type
  of `BcpConnection.getAllTickers`.
- @iov/bcp-types: Convert `BcpQueryEnvelope` to `BcpTicker | undefined` in
  return type of `BcpConnection.getTicker`.
- @iov/bcp-types: Migrate `UnsignedTransaction.chainId` and `.signer` into
  `.creator`
- @iov/bcp-types: Add `BcpConnection.getNonces`
- @iov/bcp-types: Add `BcpTxQuery.sentFromOrTo` in favour of package-specific
  address tags
- @iov/bcp-types: Removed `Bcp` prefix from `BcpTransactionState`,
  `BcpBlockInfoPending`, `BcpBlockInfoInBlock`, `BcpBlockInfo`.
- @iov/bcp-types: Add block info state `BlockInfoFailed`.
- @iov/bcp-types: Handle failed transactions in `searchTx`/`listenTx`/`liveTx`
  and `postTx`.
- @iov/bns: Convert `.owner` in `BnsUsernameNft` and `BnsBlockchainNft` to
  `Address`
- @iov/bns: In `BncConnection.watchBlockHeaders`, the block header events
  temporarily contain a dummy `id` string until ID calculation is implemented
- @iov/core: Remove `MultiChainSigner.getNonce`. If you really need this, use
  `signer.connection(chainId).getNonce({ address: addr })` instead.
- @iov/core: Removed BNS re-exports `bnsConnector`, `bnsFromOrToTag`,
  `bnsNonceTag`, `bnsSwapQueryTags`. Import them from @iov/bns.
- @iov/core: Convert `MultiChainSigner.keyToAddress` into
  `identityToAddress(identity: PublicIdentity)`
- @iov/keycontrol: Move `PublicIdentity` into @iov/bcp-types; add `chainId`
- @iov/keycontrol: Add chain ID argument to `UserProfile.createIdentity` and
  `Wallet.createIdentity`
- @iov/keycontrol: Remove redundant chainId parameter from
  `Wallet.createTransactionSignature`
- @iov/keycontrol: Remove `LocalIdentity`/`LocalIdentityId` and create
  `UserProdile.getIdentityLabel` to provide labels
- @iov/tendermint-rpc: Remove support for Tendermint 0.20 and 0.21
- @iov/tendermint-rpc: Rename `TxResponse.txResult` -> `.result`
- @iov/crypto: Remove support for ripemd160

## 0.10.4

- @iov/lisk: Implement `LiskConnection.watchAccount`
- @iov/lisk: Support search by address tag in `LiskConnection.searchTx`
- @iov/lisk: Support search by minHeight/maxHeight in `LiskConnection.searchTx`
- @iov/lisk: Implement `LiskConnection.liveTx`
- @iov/rise: Implement `RiseConnection.watchAccount`
- @iov/rise: Support search by address tag in `RiseConnection.searchTx`
- @iov/keycontrol: Fix parameter type of `UserProfile.createIdentity` to allow
  creating identities using `Ed25519Keypair`.

## 0.10.3

- @iov/cli: Fix levelup import

## 0.10.2

- @iov/bcp-types: Add `BcpAccount.pubkey` and implement in Lisk, RISE and BNS.
- @iov/core: `MultiChainSigner.getNonce` was deprecated.

## 0.10.1

- @iov/tendermint-rpc: convert `const enum`s to `enum`s in public interface to
  allow callers to use `--isolatedModules`.

## 0.10.0

- @iov/bcp-types: `BcpTransactionResponse` now contains a `blockInfo` property
  that allows you to get block related data associated with the transactions and
  subscribing to updates. `metadata` was deprecated in favour of `blockInfo`.
- @iov/bcp-types: the new interfaces `getBlockHeader` and `watchBlockHeaders`
  provide block header information.
- @iov/bns: Fix encoding of `BcpTxQuery.hash` in `listenTx` and `liveTx`
- @iov/socket: New package with wrappers around WebSockets: `SocketWrapper` and
  `StreamingSocket` used by tendermint-rpc and Ethereum.
- @iov/stream: Add `toListPromise` that collects stream events and returns a
  list when done.
- @iov/stream: `ValueAndUpdates.waitFor` now returns the values that matched the
  search condition.
- @iov/stream: `DefaultValueProducerCallsbacks.error` added to produce errors.
- @iov/tendermint-rpc: Gracefully handle duplicate subscriptions.

Breaking changes

- @iov/base-types: Remove `TxId` in favour of `TxHash` in @iov/tendermint-rpc.
- @iov/bcp-types: An `Amount` is now a `quantity` expressed as a string, a
  `fractionalDigits` number and a `tokenTicker`. This replaces the `whole`,
  `fractional` pair. `BcpTicker` does not contain `sigFigs` anymore because it
  is not needed there. `BcpCoin` is now an `Amount` and a `BcpTicker`.
- @iov/bcp-types: Wrapper type `BcpNonce` was dropped from all interfaces in
  favour of just `Nonce`.
- @iov/bcp-types: `BcpConnection.getNonce`/`.watchNonce` now only accept
  `BcpAddressQuery` or `BcpPubkeyQuery` as argument type.
- @iov/bcp-types: `BcpConnection.listenTx` now takes an `BcpTxQuery` argument
  analogue to `.searchTx` and `.liveTx`.
- @iov/bcp-types: `BcpTransactionResponse` was removed in favour of the new
  `PostTxResponse`.
- @iov/bcp-types: Change binary `TransactionIdBytes` to printable
  `TransactionId` and use in `TxCodec.identifier`, `PostTxResponse` and
  `BcpTxQuery`.
- @iov/bcp-types: `BcpTxQuery.tags` is now optional
- @iov/bcp-types: Remove type `RecipientId`; use `Address` instead.
- @iov/bcp-types: Remove unused `BaseTx.ttl` and `TtlBytes`
- @iov/bcp-types: Allow extension of transaction types: move BNS transactions
  into @iov/bns, rename generic ones to `SendTransaction` and
  `Swap{Offer,Claim,Counter,Timeout}Transaction`. Property `kind` is now a
  string in the format "{domain}/{concrete_type}", e.g. "bcp/send" or
  "bns/set_name".
- @iov/bns: `BnsConnection.postTx` now resolves before a transaction is in a
  block. The field `blockInfo` of its response can be used to track the
  transaction state.
- @iov/bns: `getHeader`/`watchHeaders` were removed in favour of
  `getBlockHeader`/`watchBlockHeaders` from BCP.
- @iov/core: Rename `MultiChainSigner.signAndCommit` -> `.signAndPost`
- @iov/crpto: the new types `Secp256k1Signature` and
  `ExtendedSecp256k1Signature` replace DER encoded signatures in `Secp256k1`.
- @iov/faucets: Remove `BovFaucet`. Use `IovFaucet` instead.
- @iov/keycontrol: `Secp256k1HdWallet.createTransactionSignature` now uses the
  custom fixed length encoding instead of DER to allow blockchains utilizing the
  recovery parameter.
- @iov/stream: `streamPromise` was renamed to `fromListPromise`.
- @iov/tendermint-rpc: Rename `txCommitSuccess` to `broadcastTxCommitSuccess`
  and add `broadcastTxSyncSuccess`
- @iov/tendermint-rpc: Remove all fields from `BroadcastTxAsyncResponse`
- @iov/tendermint-rpc: Change type of `BroadcastTxSyncResponse.hash` to `TxId`
- @iov/tendermint-rpc: Un-export interface `RpcTxEvent`
- @iov/tendermint-rpc: Change all `Method` enum names to PascalCase
- @iov/tendermint-rpc: `Client.subscribeTx` now takes a `QueryString` argument
- @iov/tendermint-rpc: Support for Tendermint version 0.20.0 and 0.21.0 is
  deprecated and will be removed in the next version of IOV-Core. If you need
  support for Tendermint < 0.25.0, please open an issue on Github and we'll
  maintain it.

## 0.9.3

- @iov/bns: Add missing error propagation from `searchTx`/`listenTx` into
  `liveTx` stream.

## 0.9.2

- @iov/bns: Add `getHeader` and `watchHeaders` methods to access block headers

## 0.9.1

- @iov/stream: Generalize `streamPromise` to take a promise of an iterable
- @iov/bns: Fix order of events in `listenTx`. All history tx events are now
  emitted before updates.

## 0.9.0

- @iov/core: Export `Secp256k1HdWallet` and import by default in @iov/cli.
- @iov/faucets: Postpone removal of `BovFaucet` to 0.10.x

Breaking changes

- @iov/bcp-types: Rename `FungibleToken` to `Amount`
- @iov/bns: Re-generate BNS codec from weave v0.9.0 and adapt wrapper types.
- @iov/bns: Add support for blockchain and username NFTs
- @iov/crypto: Convert pubkey of Secp256k1Keypair into uncompressed format with
  prefix `04`.
- @iov/crypto: Secp256k1.createSignature/.verifySignature now comsume a message
  hash and do no hashing internally.
- @iov/dpos: Rename `Amount`/`parseAmount` to `Quantity`/`parseQuantity`
- @iov/keycontrol: Let `Secp256k1HdWallet` work on uncompressed pubkeys. Since
  `Secp256k1HdWallet` was not used yet, there is no migration for existing
  `Secp256k1HdWallet`.
- @iov/tendermint-types: Move types `PrivateKeyBundle`, `PrivateKeyBytes` into
  @iov/bns; split `Tag` into `BcpQueryTag` in @iov/bcp-types and `QueryTag` in
  @iov/tendermint-rpc; rename `TxQuery` into `BcpTxQuery` in @iov/bcp-types;
  make `SignatureBundle` available in @iov/tendermint-rcp only and rename to
  `VoteSignatureBundle`; move `buildTxQuery` into @iov/bns.
- @iov/tendermint-types: renamed to @iov/base-types

## 0.8.1

- @iov/dpos: Deduplicate `Serialization` from Lisk and RISE
- @iov/keycontrol: Add `Wallet.printableSecret` and
  `UserProfile.printableSecret`
- @iov/keycontrol: Add `HdPaths.bip44` and `HdPaths.metamaskHdKeyTree` HD path
  builders
- @iov/tendermint-rpc: Ensure transaction search results are sorted by height

## 0.8.0

- @iov/dpos: Add new package with shared code for Lisk and RISE. Don't use this
  directly. No code change necessary for users of @iov/lisk and @iov/rise.
- @iov/faucets: add `IovFaucet` to connect to the new faucet application
- @iov/keycontrol: add format versioning to `Wallet`, `Keyring`, keyring
  encryption and `UserProfile`

Deprecations

- @iov/faucets: `BovFaucet` is deprecated and will be removed in 0.9. Migrate to
  the `IovFaucet`.

Breaking changes

- @iov/lisk: LiskConnection.postTx does not wait for block anymore (analogue to
  RiseConnection.postTx), making it faster and more reliable. Transaction state
  tracking will improve in the future.
- Due to updates in all serialization formats, UserProfiles stored with earlier
  versions of IOV-Core cannot be opened with 0.8.0. To migrate to the new
  version, extract the secret data using an older version and create a new
  UserProfile in 0.8.0.

## 0.7.1

- @iov/lisk: Implement `LiskConnection.getTicker` and `.getAllTickers`
- @iov/rise: Implement `RiseConnection.getTicker` and `.getAllTickers`

## 0.7.0

- @iov/bcp-types: optional field `expectedChainId` added to `ChainConnector`
- @iov/bcp-types: `BcpConnection.getAccount` can now be called with a pubkey
  input
- @iov/bcp-types: `TxReadCodec` and all its implementations now contain a
  `isValidAddress` method
- @iov/core: `MultiChainSigner.addChain` now returns chain information of the
  chain added
- @iov/lisk: new package to connect to the Lisk blockchain
- @iov/rise: new package to connect to the RISE blockchain
- @iov/encoding: bech32 encoding support for address bytes
- @iov/keycontrol: `UserProfile.setEntry()` now returns `WalletInfo` of new
  wallet added, for ease of use

Breaking changes

- @iov/bcp-types: `Address` is now a `string` instead of an `Uint8Array`
- @iov/bcp-types: `BcpTransactionResponse.metadata.success` was removed since
  failures are reported as promise rejections
- @iov/bcp-types: `Nonce` is now implemented by `Int53` from @iov/encoding
  instead of `Long`
- @iov/bns: `Client` was renamed to `BnsConnection`. The `connect()` function
  was renamed to `BnsConnection.establish()`
- @iov/core: rename `IovWriter` to `MultiChainSigner`
- @iov/core: rename the getter `reader` to `connection` in `MultiChainSigner`
- @iov/faucets: `BovFaucet.credit` now expects an address in bech32 format
- @iov/keycontrol: `Ed25519KeyringEntry` now takes a keypair as an argument in
  `createIdentity()`
- @iov/keycontrol: `Ed25519SimpleAddressKeyringEntry` was removed in favour of
  `Ed25519HdWallet` together with `HdPaths.simpleAddress`
- @iov/keycontrol: in `UserProfile`, `.entriesCount`, `.entryLabels` and
  `.entryIds` have been merged into `.wallets`
- @iov/keycontrol: in `UserProfile`, `.setEntryLabel`, `.createIdentity`,
  `.setIdentityLabel`, `.getIdentities`, `.signTransaction`, `.appendSignature`
  now only accept string IDs for the entry/wallet argument
- @iov/keycontrol: `DefaultValueProducer` and `ValueAndUpdates` moved into
  @iov/stream
- @iov/keycontrol: `KeyringEntry.createIdentity` now takes a required options
  argument of type
  `Ed25519KeyringEntry | ReadonlyArray<Slip10RawIndex> | number`
- @iov/keycontrol: rename symbols to `Wallet`, `WalletId`,
  `WalletImplementationIdString`, `WalletSerializationString`
- @iov/keycontrol: rename `Ed25519KeyringEntry` to `Ed25519WalletId`
- @iov/keycontrol: in `Keyring`, rename `.getEntries/.getEntryById` to
  `.getWallets/.getWallet`
- @iov/keycontrol: in `Keyring`, remove obsolete `.getEntryByIndex`
- @iov/keycontrol: in `UserProfile`, rename `.addEntry/.setEntryLabel` to
  `.addWallet/.setWalletLabel`
- @iov/ledger-bns: in `LedgerSimpleAddressKeyringEntry`, `.createIdentity` takes
  an index argument
- @iov/ledger-bns: rename `LedgerSimpleAddressKeyringEntry` to
  `LedgerSimpleAddressWallet`
- Due to updates in the Keyring serialization, UserProfiles stored with earlier
  versions of IOV-Core cannot be opened with 0.7.0. To migrate to the new
  version, extract the secret data using an older version and create a new
  UserProfile in 0.7.0.

## 0.6.1

- @iov/keycontrol: add Ed25519HdWallet and Secp256k1HdWallet that work like
  Ed25519SimpleAddressKeyringEntry but allow derivation of arbirtary SLIP-0010
  paths
- @iov/core: move ChainConnector into @iov/bcp-types to avoid new chains to
  depend on @iov/core
- @iov/bcp-types: various refactorings to improve multi chain support

Other notes

- The new name for keyring entries is "wallet". A keyring contains multiple
  wallets. This transition was started with the intoduction of Ed25519HdWallet
  and Secp256k1HdWallet and other incompatible API changes will follow in 0.7.
- We welcome our first external code contributor @SpasZahariev! If you want to
  get familiar woth the codebase, check the issues labeled with "good first
  issue".

## 0.6.0

- @iov/core: expose Ed25519KeyringEntry
- @iov/keycontrol: refactor entry ID generation
- @iov/bcp-types: rename interface IovReader -> BcpConnection
- @iov/bcp-types: make BcpConnection.chainId() synchronous for easier use by
  clients
- @iov/bns: expose transaction result
- @iov/bns: expose atomic swap queries on the bns client
- @iov/bns: transaction search can handle unlimited number of results

Breaking changes

- Due to updates in the Keyring serialization, UserProfiles stored with earlier
  versions of IOV-Core cannot be opened with 0.6.0. To migrate to the new
  version, extract the secret data using an older version and create a new
  UserProfile in 0.6.0.

## 0.5.4

- @iov/cli: fix global installation support

## 0.5.3

- @iov/core and @iov/keycontrol: use strict types for keyring entry IDs

## 0.5.2

- @iov/bns: increase transaction search results to 100 items
- @iov/core and @iov/keycontrol: add keyring entry IDs
- @iov/keycontrol: ensure Ed25519SimpleAddressKeyringEntry.fromEntropyWithCurve/
  and .fromMnemonicWithCurve return the correct type

**Note: this version was published with an outdated build and should not be
used**

## 0.5.1

- @iov/bns: expose transaction IDs

## 0.5.0

- @iov/bns: Add support of listening to change events, watching accounts, txs
- @iov/core: Simplify construction of IovWriter
- @iov/crypto: Rename all `Slip0010*` symbols to `Slip10*`
- @iov/crypto: Fix keypair representation of Secp256k1.makeKeypair
- @iov/tendermint: Add support for subscribing to events

Breaking changes

- Due to multi curve support in keyring entries, UserProfiles stored with
  earlier versions of IOV-Core cannot be opened with 0.5.0. To migrate to the
  new version, extract the secret data using 0.4.1 and create a new UserProfile
  in 0.5.0.
- The IovWriter construction is changed. You can probably save a line there.
  Please look at @iov/core README to see how to build it.

## 0.4.1

- @iov/faucets: package added to provide easy access to a BovFaucet

## 0.4.0

- @iov/core: Add disconnect method to IovReader
- @iov/tendermint-rpc: Add disconnect method to WebsocketClient
- @iov/ledger-bns: Improved USB connectivity due to hw-transport-node-hid
  upgrade

Breaking changes

- @iov/cli: wait() helper function removed
- @iov/ledger-bns: LedgerSimpleAddressKeyringEntry.startDeviceTracking() must be
  called before getting device state or calling
  createIdentity()/createTransactionSignature()
- The name field from the `getAccount` result data does not contain the chain ID
  anymore. Before

      [ { name: 'admin*test-chain-HexTMJ',
      address:
       Uint8Array [
         177,
         202, ...

  Now:

      [ { name: 'admin',
      address:
       Uint8Array [
         177,
         202, ...

## 0.3.1

- @iov/core: Export SetNameTx
- Improve Windows compatibility of build system and add Edge tests

## 0.3.0

- @iov/ledger-bns: Implement LedgerSimpleAddressKeyringEntry.canSign
- @iov/ledger-bns: Add LedgerSimpleAddressKeyringEntry.deviceState
- @iov/keycontrol: Encrypt UserProfile using XChaCha20-Poly1305
- @iov/crypto: Add support for unhardened Secp256k1 HD derivation
- @iov/cli: Add support for top level await

Breaking changes

- Due to an enhanced encryption mechanism, UserProfiles stored with IOV-Core
  0.2.0 cannot be opened with 0.3.0. To migrate to the new version, extract the
  secret data using 0.2.0 and create a new UserProfile in 0.3.0.

## 0.2.0

Finalize library name, add documentation and open source

## 0.1.1

Expose type TransactionKind

## 0.1.0

The beginning of versioning

## 0.0.0

Initial development<|MERGE_RESOLUTION|>--- conflicted
+++ resolved
@@ -1,6 +1,5 @@
 # Changelog
 
-<<<<<<< HEAD
 ## 0.17.0
 
 - @iov/bns: Export `pubkeyToAddress` for address generation with prefix instead
@@ -23,11 +22,10 @@
 - @iov/jsonrpc: Rename `parseJsonRpcResponse2` to `parseJsonRpcResponse`.
 - @iov/lisk: `liskConnector` has been renamed to `createLiskConnector`.
 - @iov/rise: `riseConnector` has been renamed to `createRiseConnector`.
-=======
+
 ## 0.16.3
 
 - @iov/keycontrol: Add `UserProfile.identityExists`
->>>>>>> cc43ddcf
 
 ## 0.16.2
 
