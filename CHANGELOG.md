--- conflicted
+++ resolved
@@ -4,7 +4,7 @@
 
 Breaking changes
 
-<<<<<<< HEAD
+- @iov/bns: Change multisig ID type to `number` in `multisignatureIdToAddress`.
 - @iov/keycontrol: Remove unused `ReadonlyWallet.canSign` from interface and
   implementations.
 
@@ -16,9 +16,6 @@
   `Uint32.fromBigEndianBytes` and `Uint64.fromBytesBigEndian`
 - @iov/encoding: Add `Decimal.fractionalDigits`, `.plus` and
   `.toFloatApproximation`.
-=======
-- @iov/bns: Change multisig ID type to `number` in `multisignatureIdToAddress`.
->>>>>>> 1a8d4680
 
 ## 0.17.7
 
