# Changelog

<<<<<<< HEAD
## 0.11.0

* @iov/bcp-type: `BcpConnection.getNonce` now returns a `Promise<Nonce>` and
  implementations set a default value on their own.
* @iov/bcp-type: Expose `publicKeyBundleEquals`
* @iov/bcp-types: Add `fractionalDigits` to `BcpTicker`
* @iov/jsonrpc: Add new package for type-safe JSON-RPC 2.0 interfaces and
  response parsers. This is used for out-of-process signing and can be reused
  in @iov/ethereum and @iov/tendermint-rpc later on.
* @iov/keycontrol: Add `HdPaths.bip44Like` and `HdPaths.iov`
* @iov/stream: Add an implementation of `concat` that buffers stream events

Breaking changes

* @iov/tendermint-rpc: Changed some interfaces to remove dependency on
  base-types. `PostableBytes` -> `TxBytes`, `PublicKeyBundle` ->
  `ValidatorPubkey`, `ChainId` -> `string`.
* @iov/base-types: Package removed and all its types are now in @iov/bcp-types.
* @iov/bcp-types: Convert `TxReadCodec.keyToAddress` into
  `identityToAddress(identity: PublicIdentity)`
* @iov/bcp-types: `BcpConnection.watchNonce` and all its implementations were removed
* @iov/bcp-types: Return type of `BcpConnection.getAccount` was changed to
  `BcpAccount | undefined` to better represent the one-or-none result.
* @iov/bcp-types: Remove `BcpValueNameQuery` from `.getAccount` and `.watchAccount`
  as we're migrating from wallet nicknames to username NFTs.
* @iov/bcp-types: Convert `BcpQueryEnvelope` to `ReadonlyArray` in return
  type of `BcpConnection.getAllTickers`.
* @iov/bcp-types: Convert `BcpQueryEnvelope` to `BcpTicker | undefined` in return
  type of `BcpConnection.getTicker`.
* @iov/bns: Convert `.owner` in `BnsUsernameNft` and `BnsBlockchainNft` to `Address`
* @iov/bns: In `BncConnection.watchBlockHeaders`, the block header events
  temporarily contain a dummy `id` string until ID calculation is implemented
* @iov/core: Remove `MultiChainSigner.getNonce`. If you really need this, use
  `signer.connection(chainId).getNonce({ address: addr })` instead.
* @iov/core: Removed BNS re-exports `bnsConnector`, `bnsFromOrToTag`,
  `bnsNonceTag`, `bnsSwapQueryTags`. Import them from @iov/bns.
* @iov/core: Convert `MultiChainSigner.keyToAddress` into
  `identityToAddress(identity: PublicIdentity)`
* @iov/keycontrol: Move `PublicIdentity` into @iov/bcp-types; add `chainId`
* @iov/keycontrol: Add chain ID argument to `UserProfile.createIdentity` and
  `Wallet.createIdentity`
* @iov/keycontrol: Remove redundant chainId parameter from
  `Wallet.createTransactionSignature`
* @iov/keycontrol: Remove `LocalIdentity`/`LocalIdentityId` and create
  `UserProdile.getIdentityLabel` to provide labels
* @iov/tendermint-rpc: Remove support for Tendermint 0.20 and 0.21
* @iov/crypto: Remove support for ripemd160
=======
## 0.10.4

* @iov/lisk: Implement `LiskConnection.watchAccount`
* @iov/lisk: Support search by address tag in `LiskConnection.searchTx`
* @iov/lisk: Support search by minHeight/maxHeight in `LiskConnection.searchTx`
* @iov/lisk: Implement `LiskConnection.liveTx`
* @iov/rise: Implement `RiseConnection.watchAccount`
* @iov/rise: Support search by address tag in `RiseConnection.searchTx`
* @iov/keycontrol: Fix parameter type of `UserProfile.createIdentity` to allow
  creating identities using `Ed25519Keypair`.
>>>>>>> dbe04c31

## 0.10.3

* @iov/cli: Fix levelup import

## 0.10.2

* @iov/bcp-types: Add `BcpAccount.pubkey` and implement in Lisk, RISE and BNS.
* @iov/core: `MultiChainSigner.getNonce` was deprecated.

## 0.10.1

* @iov/tendermint-rpc: convert `const enum`s to `enum`s in public interface to
  allow callers to use `--isolatedModules`.

## 0.10.0

* @iov/bcp-types: `BcpTransactionResponse` now contains a `blockInfo` property
  that allows you to get block related data associated with the transactions
  and subscribing to updates. `metadata` was deprecated in favour of `blockInfo`.
* @iov/bcp-types: the new interfaces `getBlockHeader` and `watchBlockHeaders`
  provide block header information.
* @iov/bns: Fix encoding of `BcpTxQuery.hash` in `listenTx` and `liveTx`
* @iov/socket: New package with wrappers around WebSockets: `SocketWrapper`
  and `StreamingSocket` used by tendermint-rpc and Ethereum.
* @iov/stream: Add `toListPromise` that collects stream events and returns a
  list when done.
* @iov/stream: `ValueAndUpdates.waitFor` now returns the values that matched
  the search condition.
* @iov/stream: `DefaultValueProducerCallsbacks.error` added to produce errors.
* @iov/tendermint-rpc: Gracefully handle duplicate subscriptions.

Breaking changes

* @iov/base-types: Remove `TxId` in favour of `TxHash` in @iov/tendermint-rpc.
* @iov/bcp-types: An `Amount` is now a `quantity` expressed as a string, a
  `fractionalDigits` number and a `tokenTicker`. This replaces the `whole`,
  `fractional` pair. `BcpTicker` does not contain `sigFigs` anymore because
  it is not needed there. `BcpCoin` is now an `Amount` and a `BcpTicker`.
* @iov/bcp-types: Wrapper type `BcpNonce` was dropped from all interfaces
  in favour of just `Nonce`.
* @iov/bcp-types: `BcpConnection.getNonce`/`.watchNonce` now only accept
  `BcpAddressQuery` or `BcpPubkeyQuery` as argument type.
* @iov/bcp-types: `BcpConnection.listenTx` now takes an `BcpTxQuery` argument
  analogue to `.searchTx` and `.liveTx`.
* @iov/bcp-types: `BcpTransactionResponse` was removed in favour of the new
  `PostTxResponse`.
* @iov/bcp-types: Change binary `TransactionIdBytes` to printable
  `TransactionId` and use in `TxCodec.identifier`, `PostTxResponse` and
  `BcpTxQuery`.
* @iov/bcp-types: `BcpTxQuery.tags` is now optional
* @iov/bcp-types: Remove type `RecipientId`; use `Address` instead.
* @iov/bcp-types: Remove unused `BaseTx.ttl` and `TtlBytes`
* @iov/bcp-types: Allow extension of transaction types: move BNS transactions
  into @iov/bns, rename generic ones to `SendTransaction` and
  `Swap{Offer,Claim,Counter,Timeout}Transaction`. Property `kind` is now
  a string in the format "{domain}/{concrete_type}", e.g. "bcp/send" or
  "bns/set_name".
* @iov/bns: `BnsConnection.postTx` now resolves before a transaction is in a
  block. The field `blockInfo` of its response can be used to track the
  transaction state.
* @iov/bns: `getHeader`/`watchHeaders` were removed in favour of
  `getBlockHeader`/`watchBlockHeaders` from BCP.
* @iov/core: Rename `MultiChainSigner.signAndCommit` -> `.signAndPost`
* @iov/crpto: the new types `Secp256k1Signature` and `ExtendedSecp256k1Signature` replace DER encoded signatures in `Secp256k1`.
* @iov/faucets: Remove `BovFaucet`. Use `IovFaucet` instead.
* @iov/keycontrol: `Secp256k1HdWallet.createTransactionSignature` now uses the custom fixed length encoding instead of DER to allow blockchains utilizing the recovery parameter.
* @iov/stream: `streamPromise` was renamed to `fromListPromise`.
* @iov/tendermint-rpc: Rename `txCommitSuccess` to `broadcastTxCommitSuccess` and add `broadcastTxSyncSuccess`
* @iov/tendermint-rpc: Remove all fields from `BroadcastTxAsyncResponse`
* @iov/tendermint-rpc: Change type of `BroadcastTxSyncResponse.hash` to `TxId`
* @iov/tendermint-rpc: Un-export interface `RpcTxEvent`
* @iov/tendermint-rpc: Change all `Method` enum names to PascalCase
* @iov/tendermint-rpc: `Client.subscribeTx` now takes a `QueryString` argument
* @iov/tendermint-rpc: Support for Tendermint version 0.20.0 and 0.21.0 is
  deprecated and will be removed in the next version of IOV-Core. If you need
  support for Tendermint < 0.25.0, please open an issue on Github and we'll
  maintain it.

## 0.9.3

* @iov/bns: Add missing error propagation from `searchTx`/`listenTx` into `liveTx` stream.

## 0.9.2

* @iov/bns: Add `getHeader` and `watchHeaders` methods to access block headers

## 0.9.1

* @iov/stream: Generalize `streamPromise` to take a promise of an iterable
* @iov/bns: Fix order of events in `listenTx`. All history tx events are now emitted before updates.

## 0.9.0

* @iov/core: Export `Secp256k1HdWallet` and import by default in @iov/cli.
* @iov/faucets: Postpone removal of `BovFaucet` to 0.10.x

Breaking changes

* @iov/bcp-types: Rename `FungibleToken` to `Amount`
* @iov/bns: Re-generate BNS codec from weave v0.9.0 and adapt wrapper types.
* @iov/bns: Add support for blockchain and username NFTs
* @iov/crypto: Convert pubkey of Secp256k1Keypair into uncompressed format with prefix `04`.
* @iov/crypto: Secp256k1.createSignature/.verifySignature now comsume a message hash and do no hashing internally.
* @iov/dpos: Rename `Amount`/`parseAmount` to `Quantity`/`parseQuantity`
* @iov/keycontrol: Let `Secp256k1HdWallet` work on uncompressed pubkeys. Since `Secp256k1HdWallet`
  was not used yet, there is no migration for existing `Secp256k1HdWallet`.
* @iov/tendermint-types: Move types `PrivateKeyBundle`, `PrivateKeyBytes` into @iov/bns;
  split `Tag` into `BcpQueryTag` in @iov/bcp-types and `QueryTag` in @iov/tendermint-rpc;
  rename `TxQuery` into `BcpTxQuery` in @iov/bcp-types; make `SignatureBundle` available
  in @iov/tendermint-rcp only and rename to `VoteSignatureBundle`; move `buildTxQuery` into @iov/bns.
* @iov/tendermint-types: renamed to @iov/base-types

## 0.8.1

* @iov/dpos: Deduplicate `Serialization` from Lisk and RISE
* @iov/keycontrol: Add `Wallet.printableSecret` and `UserProfile.printableSecret`
* @iov/keycontrol: Add `HdPaths.bip44` and `HdPaths.metamaskHdKeyTree` HD path builders
* @iov/tendermint-rpc: Ensure transaction search results are sorted by height

## 0.8.0

* @iov/dpos: Add new package with shared code for Lisk and RISE. Don't use this directly. No code change necessary for users of @iov/lisk and @iov/rise.
* @iov/faucets: add `IovFaucet` to connect to the new faucet application
* @iov/keycontrol: add format versioning to `Wallet`, `Keyring`, keyring encryption and `UserProfile`

Deprecations

* @iov/faucets: `BovFaucet` is deprecated and will be removed in 0.9. Migrate to the `IovFaucet`.

Breaking changes

* @iov/lisk: LiskConnection.postTx does not wait for block anymore (analogue to RiseConnection.postTx),
  making it faster and more reliable. Transaction state tracking will improve in the future.
* Due to updates in all serialization formats, UserProfiles stored with
  earlier versions of IOV-Core cannot be opened with 0.8.0. To migrate to
  the new version, extract the secret data using an older version and
  create a new UserProfile in 0.8.0.

## 0.7.1

* @iov/lisk: Implement `LiskConnection.getTicker` and `.getAllTickers`
* @iov/rise: Implement `RiseConnection.getTicker` and `.getAllTickers`

## 0.7.0

* @iov/bcp-types: optional field `expectedChainId` added to `ChainConnector`
* @iov/bcp-types: `BcpConnection.getAccount` can now be called with a pubkey input
* @iov/bcp-types: `TxReadCodec` and all its implementations now contain a `isValidAddress` method
* @iov/core: `MultiChainSigner.addChain` now returns chain information of the chain added
* @iov/lisk: new package to connect to the Lisk blockchain
* @iov/rise: new package to connect to the RISE blockchain
* @iov/encoding: bech32 encoding support for address bytes
* @iov/keycontrol: `UserProfile.setEntry()` now returns `WalletInfo` of new wallet added, for ease of use

Breaking changes

* @iov/bcp-types: `Address` is now a `string` instead of an `Uint8Array`
* @iov/bcp-types: `BcpTransactionResponse.metadata.success` was removed since failures are reported as promise rejections
* @iov/bcp-types: `Nonce` is now implemented by `Int53` from @iov/encoding instead of `Long`
* @iov/bns: `Client` was renamed to `BnsConnection`. The `connect()` function was renamed to `BnsConnection.establish()`
* @iov/core: rename `IovWriter` to `MultiChainSigner`
* @iov/core: rename the getter `reader` to `connection` in `MultiChainSigner`
* @iov/faucets: `BovFaucet.credit` now expects an address in bech32 format
* @iov/keycontrol: `Ed25519KeyringEntry` now takes a keypair as an argument in `createIdentity()`
* @iov/keycontrol: `Ed25519SimpleAddressKeyringEntry` was removed in favour of `Ed25519HdWallet` together with `HdPaths.simpleAddress`
* @iov/keycontrol: in `UserProfile`, `.entriesCount`, `.entryLabels` and `.entryIds` have been merged into `.wallets`
* @iov/keycontrol: in `UserProfile`, `.setEntryLabel`, `.createIdentity`, `.setIdentityLabel`, `.getIdentities`, `.signTransaction`, `.appendSignature` now only accept string IDs for the entry/wallet argument
* @iov/keycontrol: `DefaultValueProducer` and `ValueAndUpdates` moved into @iov/stream
* @iov/keycontrol: `KeyringEntry.createIdentity` now takes a required options argument of type `Ed25519KeyringEntry | ReadonlyArray<Slip10RawIndex> | number`
* @iov/keycontrol: rename symbols to `Wallet`, `WalletId`, `WalletImplementationIdString`, `WalletSerializationString`
* @iov/keycontrol: rename `Ed25519KeyringEntry` to `Ed25519WalletId`
* @iov/keycontrol: in `Keyring`, rename `.getEntries/.getEntryById` to `.getWallets/.getWallet`
* @iov/keycontrol: in `Keyring`, remove obsolete `.getEntryByIndex`
* @iov/keycontrol: in `UserProfile`, rename `.addEntry/.setEntryLabel` to `.addWallet/.setWalletLabel`
* @iov/ledger-bns: in `LedgerSimpleAddressKeyringEntry`, `.createIdentity` takes an index argument
* @iov/ledger-bns: rename `LedgerSimpleAddressKeyringEntry` to `LedgerSimpleAddressWallet`
* Due to updates in the Keyring serialization, UserProfiles stored with
  earlier versions of IOV-Core cannot be opened with 0.7.0. To migrate to
  the new version, extract the secret data using an older version and
  create a new UserProfile in 0.7.0.

## 0.6.1

* @iov/keycontrol: add Ed25519HdWallet and Secp256k1HdWallet that work like Ed25519SimpleAddressKeyringEntry but allow derivation of arbirtary SLIP-0010 paths
* @iov/core: move ChainConnector into @iov/bcp-types to avoid new chains to depend on @iov/core
* @iov/bcp-types: various refactorings to improve multi chain support

Other notes

* The new name for keyring entries is "wallet". A keyring contains multiple wallets. This transition was started
  with the intoduction of Ed25519HdWallet and Secp256k1HdWallet and other incompatible API changes will follow in 0.7.
* We welcome our first external code contributor @SpasZahariev! If you want to get familiar woth the codebase,
  check the issues labeled with "good first issue".

## 0.6.0

* @iov/core: expose Ed25519KeyringEntry
* @iov/keycontrol: refactor entry ID generation
* @iov/bcp-types: rename interface IovReader -> BcpConnection
* @iov/bcp-types: make BcpConnection.chainId() synchronous for easier use by clients
* @iov/bns: expose transaction result
* @iov/bns: expose atomic swap queries on the bns client
* @iov/bns: transaction search can handle unlimited number of results

Breaking changes

* Due to updates in the Keyring serialization, UserProfiles stored with
  earlier versions of IOV-Core cannot be opened with 0.6.0. To migrate to
  the new version, extract the secret data using an older version and
  create a new UserProfile in 0.6.0.

## 0.5.4

* @iov/cli: fix global installation support

## 0.5.3

* @iov/core and @iov/keycontrol: use strict types for keyring entry IDs

## 0.5.2

* @iov/bns: increase transaction search results to 100 items
* @iov/core and @iov/keycontrol: add keyring entry IDs
* @iov/keycontrol: ensure Ed25519SimpleAddressKeyringEntry.fromEntropyWithCurve/ and .fromMnemonicWithCurve return the correct type

**Note: this version was published with an outdated build
and should not be used**

## 0.5.1

* @iov/bns: expose transaction IDs

## 0.5.0

* @iov/bns: Add support of listening to change events, watching accounts, txs
* @iov/core: Simplify construction of IovWriter
* @iov/crypto: Rename all `Slip0010*` symbols to `Slip10*`
* @iov/crypto: Fix keypair representation of Secp256k1.makeKeypair
* @iov/tendermint: Add support for subscribing to events

Breaking changes

* Due to multi curve support in keyring entries, UserProfiles stored with
  earlier versions of IOV-Core cannot be opened with 0.5.0. To migrate to
  the new version, extract the secret data using 0.4.1 and create a new
  UserProfile in 0.5.0.
* The IovWriter construction is changed. You can probably save a line there.
  Please look at @iov/core README to see how to build it.

## 0.4.1

* @iov/faucets: package added to provide easy access to a BovFaucet

## 0.4.0

* @iov/core: Add disconnect method to IovReader
* @iov/tendermint-rpc: Add disconnect method to WebsocketClient
* @iov/ledger-bns: Improved USB connectivity due to hw-transport-node-hid upgrade

Breaking changes

* @iov/cli: wait() helper function removed
* @iov/ledger-bns: LedgerSimpleAddressKeyringEntry.startDeviceTracking() must be called
  before getting device state or calling createIdentity()/createTransactionSignature()
* The name field from the `getAccount` result data does not contain
  the chain ID anymore. Before

      [ { name: 'admin*test-chain-HexTMJ',
      address:
       Uint8Array [
         177,
         202, ...

  Now:

      [ { name: 'admin',
      address:
       Uint8Array [
         177,
         202, ...

## 0.3.1

* @iov/core: Export SetNameTx
* Improve Windows compatibility of build system and add Edge tests

## 0.3.0

* @iov/ledger-bns: Implement LedgerSimpleAddressKeyringEntry.canSign
* @iov/ledger-bns: Add LedgerSimpleAddressKeyringEntry.deviceState
* @iov/keycontrol: Encrypt UserProfile using XChaCha20-Poly1305
* @iov/crypto: Add support for unhardened Secp256k1 HD derivation
* @iov/cli: Add support for top level await

Breaking changes

* Due to an enhanced encryption mechanism, UserProfiles stored with
  IOV-Core 0.2.0 cannot be opened with 0.3.0. To migrate to the new
  version, extract the secret data using 0.2.0 and create a new
  UserProfile in 0.3.0.

## 0.2.0

Finalize library name, add documentation and open source

## 0.1.1

Expose type TransactionKind

## 0.1.0

The beginning of versioning

## 0.0.0

Initial development<|MERGE_RESOLUTION|>--- conflicted
+++ resolved
@@ -1,6 +1,5 @@
 # Changelog
 
-<<<<<<< HEAD
 ## 0.11.0
 
 * @iov/bcp-type: `BcpConnection.getNonce` now returns a `Promise<Nonce>` and
@@ -48,7 +47,7 @@
   `UserProdile.getIdentityLabel` to provide labels
 * @iov/tendermint-rpc: Remove support for Tendermint 0.20 and 0.21
 * @iov/crypto: Remove support for ripemd160
-=======
+
 ## 0.10.4
 
 * @iov/lisk: Implement `LiskConnection.watchAccount`
@@ -59,7 +58,6 @@
 * @iov/rise: Support search by address tag in `RiseConnection.searchTx`
 * @iov/keycontrol: Fix parameter type of `UserProfile.createIdentity` to allow
   creating identities using `Ed25519Keypair`.
->>>>>>> dbe04c31
 
 ## 0.10.3
 
