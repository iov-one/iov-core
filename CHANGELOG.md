# Changelog

## 0.17.8

<<<<<<< HEAD
- @iov/cli: Automatically import types necessary for creating and updating
  multisignature contracts
- @iov/encoding: Add missing integer check on input bytes in
  `Uint32.fromBigEndianBytes` and `Uint64.fromBytesBigEndian`
=======
- @iov/encoding: Add `Decimal.fractionalDigits`, `.plus` and
  `.toFloatApproximation`.
>>>>>>> 645f3164

## 0.17.7

- @iov/bcp: Add `isFullSignature` typechecker.
- @iov/bns: Validate memo length when encoding transactions.
- @iov/bns: Validate pubkey length when encoding.
- @iov/bns: Export escrow transaction types.
- @iov/bns: Export proposal action checkers.
- @iov/bns: Fixed a bug where memo fields of swap offer transactions were not
  parsed during decoding.
- @iov/bns-governance: `Governor.getElectionRules` now returns an empty array
  instead of throwing if no election rules are found.
- @iov/encoding: Add `Decimal` class.

## 0.17.6

- @iov/bns: Create exported `electionRuleIdToAddress`

## 0.17.5

- @iov/bns: Create exported `swapToAddress`, `multisignatureIdToAddress` and
  `escrowIdToAddress`

## 0.17.4

- @iov/bns-governance: Let `Governor.getElectorates` return latest version only
  (like `.getElectionRules`).

## 0.17.3

- @iov/bns-governance: Allow skipping filter in `Governor.getElectorates`.

## 0.17.2

- @iov/bns-governance: Make `Governor.address` public

## 0.17.1

- @iov/bns: Add `MultisignatureTx` type and `isMultisignatureTx` helper function
  to BNS.
- @iov/bns: Support encoding/decoding multisignature transactions.
- @iov/bns-governance: Add `TreasurySend` proposal type and export
  `TreasurySendOptions`.
- @iov/bns-governance: Support `TreasurySend` proposals in
  `Governor.buildCreateProposalTx`.

## 0.17.0

- @iov/bns: Export `pubkeyToAddress` for address generation with prefix instead
  of chain ID.

Breaking changes

- @iov/bcp: `ChainConnector` type `client` property has been renamed to
  `establishConnection` and `expectedChainId` property has been changed from
  optional to `ChainId | undefined`.
- @iov/bns: Remove support for weave 0.19.x and 0.20.x; add support for weave
  0.21.x.
- @iov/bns: `bnsConnector` has been renamed to `createBnsConnector`.
- @iov/bns: `CashConfiguration.minimalFee` is now nullable.
- @iov/bns: `BnsConnection.getDefaultFee` can resolve to `undefined`.
- @iov/core: Re-implement `Random.getBytes` to use crypto APIs directly. It is
  now synchronous.
- @iov/ethereum: `ethereumConnector` has been renamed to
  `createEthereumConnector`.
- @iov/jsonrpc: Remove deprecated types: `jsonRpcCodeInternalError`,
  `jsonRpcCodeInvalidParams`, `jsonRpcCodeInvalidRequest`,
  `jsonRpcCodeMethodNotFound`, `jsonRpcCodeParseError`,
  `jsonRpcCodeServerErrorDefault`.
- @iov/jsonrpc: Rename `parseJsonRpcResponse2` to `parseJsonRpcResponse`.
- @iov/lisk: `liskConnector` has been renamed to `createLiskConnector`.
- @iov/rise: `riseConnector` has been renamed to `createRiseConnector`.

## 0.16.3

- @iov/keycontrol: Add `UserProfile.identityExists`

## 0.16.2

- @iov/bns: Add `getVotes` by voter address method to `BnsConnection` class.
- @iov/bns-governance: Add `getVotes` method to `Governor` class.
- @iov/crypto: Add `EnglishMnemonic.wordlist`.

## 0.16.1

- @iov/bns: Set chain ID for IOV mainnet (`iov-mainnet`).
- @iov/cli: Import `UpdateTargetsOfUsernameTx`/`ChainAddressPair` by default.

## 0.16.0

- @iov/bcp: Migrate to a `Uint8Array` check that works across multiple
  instantiations of the JavaScript standard library.
- @iov/bns: Add `BnsConnection.getValidators`.
- @iov/bns: Add `ProposalAction` union type and specific proposal action types.
- @iov/bns: Add `TransferUsernameTx` type and `isTransferUsernameTx` helper
  function.
- @iov/bns-governance: Add new package to help with common governance tasks.
  Includes `Governor` class (with `GovernorOptions`); `ProposalType` along with
  the union type `ProposalOptions` and individual options types for each
  proposal type; `CommitteeId` and `CommitteeIds` types along with constants
  `committeeIds` and `guaranteeFundEscrowIds` to be populated with known
  committee IDs on a per-chain basis.
- @iov/encoding: Add standard library type checks `isNonNullObject` and
  `isUint8Array`.
- @iov/encoding: `TransactionEncoder` now skips dictionary entries with value
  `undefined` instead of throwing an error.
- @iov/ethereum: Fix transactions data in `EthereumConnection.liveTx`.
- @iov/keycontrol: Add `HdPaths.iovFaucet`.
- @iov/multichain: Add optional error logging callback to `SigningServerCore`.

Breaking changes

- @iov/bcp: `ConfirmedTransaction` does not extend `SignedTransaction` anymore,
  allowing `BlockchainConnection.searchTx`, `.listenTx` and `.liveTx` to use
  scrapers as a data source, that do not include signatures. The new type
  `ConfirmedAndSignedTransaction` was added for cases when all data needs to be
  available, like in `BlockchainConnection.getTx`.
- @iov/bns: `ElectionRule`, `Proposal` and `VersionedId` all use numeric IDs now
  to conform with `Electorate`.
- @iov/bns: Remove support for weave 0.16.x; add support for weave 0.19.x and
  0.20.x.
- @iov/bns: Remove `AddAddressToUsernameTx` and `UpdateTargetsOfUsernameTx` in
  favour of the new `UpdateTargetsOfUsernameTx`.
- @iov/bns: Rename `BnsUsernameNft.addresses` to `.targets`.
- @iov/bns: Rename `RegisterUsernameTx.addresses` to `.targets`.
- @iov/bns: `RegisterUsernameTx.username` now has to include a \*iov suffix.
- @iov/bns: Remove `TallyTx` as tallies will now be performed automatically.
- @iov/core: Move `TransactionEncoder` into @iov/encoding.
- @iov/core: Rename package to @iov/multichain.
- @iov/jsonrpc: Move basic json types `JsonCompatibleValue`,
  `isJsonCompatibleValue`, `JsonCompatibleDictionary`,
  `isJsonCompatibleDictionary`, `JsonCompatibleArray`, `isJsonCompatibleArray`
  into @iov/encoding.

## 0.15.1

- @iov/bns: Export `CreateProposalTx` and `isCreateProposalTx`.

## 0.15.0

- @iov/bcp: Add `isSwapTransaction` helper function.
- @iov/bcp: Add `isOpenSwap`, `isClaimedSwap` and `isAbortedSwap` helper
  functions.
- @iov/bcp: Add `LightTransaction` and `WithCreator` types, and
  `isLightTransaction` helper function.
- @iov/bcp: `ConfirmedTransaction` and `SignedTransaction` now take a type
  argument that extends `LightTransaction` (`UnsignedTransaction` is still the
  default).
- @iov/bcp: Helper methods `isConfirmedTransaction` and `isFailedTransaction`
  now take a type argument that extends`LightTransaction`(`UnsignedTransaction`
  is still the default).
- @iov/bcp: Add `getTx` method to `BlockchainConnection`.
- @iov/bns: Add support for multisignature transactions.
- @iov/bns: Add `CreateMultisignatureTx` and `UpdateMultisignatureTx` types
  along with `Participant`.
- @iov/bns: Add `getTx` method to `BnsConnection`.
- @iov/bns: Add support for escrow transactions.
- @iov/bns: Add `CreateEscrowTx`, `ReleaseEscrowTx`, `ReturnEscrowTx` and
  `UpdateEscrowPartiesTx` types.
- @iov/bns: Add support for governance functionality: add `CreateProposalTx`,
  `VoteTx`, `TallyTx` and related types as well as
  `BnsConnection.getElectorates`, `.getElectionRules`, `.getProposals`.
- @iov/ethereum: Add `createEtherSwapId` and `createErc20SwapId` static methods.
- @iov/ethereum: Add `SwapIdPrefix` enum.
- @iov/ethereum: Add `Erc20TokensMap` type.
- @iov/ethereum: Add `Erc20ApproveTransaction` type and
  `isErc20ApproveTransaction` helper function.
- @iov/ethereum: Add support for ERC 20 `approve` transactions.
- @iov/ethereum: Add support for ERC20 atomic swap transactions.
- @iov/ethereum: Add `getTx` method to `EthereumConnection`.
- @iov/lisk: Add `getTx` method to `LiskConnection`.
- @iov/rise: Add `getTx` method to `RiseConnection`.
- @iov/socket: Add 10 second timeout to `SocketWrapper`. Value can be configured
  using an optional constructor argument.
- @iov/socket: Add 10 second timeout to `StreamingSocket`. Value can be
  configured using an optional constructor argument.
- @iov/socket: Add `QueueingStreamingSocket` and `ReconnectingSocket` class.
- @iov/stream: `ValueAndUpdates.waitFor` now rejects the promise if the
  underlying stream emits an error before the search value was found.
- @iov/tendermint-rpc: Add support for Tendermint 0.30.x. and 0.31.x

Breaking changes

- @iov/bcp: Remove unused type `SwapIdString`.
- @iov/bcp: Remove `AtomicSwapHelpers.createId`, which is now the responsibility
  of individual blockchain connections.
- @iov/bcp: Add `SwapId` type, and use where appropriate. This is an interface
  containing `SwapIdBytes` and can be extended on a per-chain basis.
- @iov/bcp: Rename `AtomicSwapIdQuery.swapid` to `AtomicSwapIdQuery.id`.
- @iov/bcp: Rename `AtomicSwapHashlockQuery.hashlock` to
  `AtomicSwapHashQuery.hash` and change to type `Hash`; rename
  `isAtomicSwapHashlockQuery` to `isAtomicSwapHashQuery`.
- @iov/bcp: Rename `PublicIdentity` to `Identity`, `isPublicIdentity` to
  `isIdentity` and `publicIdentityEquals` to `identityEquals`.
- @iov/bcp: Several transaction types now extend `LightTransaction` instead of
  `UnsignedTransaction` (i.e. they have no `creator` field): `SendTransaction`,
  `SwapOfferTransaction`, `SwapClaimTransaction`, and `SwapAbortTransaction`.
- @iov/bcp: Add `sender` field to `SendTransaction`.
- @iov/bcp: `BlockchainConnection` methods `listenTx`, `liveTx` and `searchTx`
  now all resolve to confirmed `LightTransaction`s instead of
  `UnsignedTransaction`s.
- @iov/bcp: Rename `PublicKeyBundle`, `isPublicKeyBundle` and
  `publicKeyBundleEquals` to `PubkeyBundle`, `isPubkeyBundle` and
  `pubkeyBundleEquals`.
- @iov/bcp: Rename `PublicKeyBytes` to `PubkeyBytes`.
- @iov/bns: Remove obsolete types `BnsBlockchainNft`,
  `BnsBlockchainsByChainIdQuery`, `BnsBlockchainsQuery`.
- @iov/bns: Switch to new `SwapId` type instead of `SwapIdBytes` where
  appropriate.
- @iov/bns: `BnsConnection` methods `listenTx`, `liveTx` and `searchTx` now all
  resolve to confirmed `LightTransaction`s instead of `UnsignedTransaction`s.
- @iov/bns: Remove support for weave 0.14.x; add support for weave 0.16.x.
- @iov/bns: Remove `BnsUsernamesByChainAndAddressQuery` and
  `isBnsUsernamesByChainAndAddressQuery`, since reverse lookup is not supported
  anymore.
- @iov/bns: Rename `BnsUsernamesByOwnerAddressQuery` to
  `BnsUsernamesByOwnerQuery`.
- @iov/core: Remove `JsRpcSigningServer` and all related JS-RPC types.
- @iov/core: Change return type of `SigningServerCore.signAndPost` to
  `TransactionId | null`.
- @iov/core: Remove re-exports `Address`, `ChainId`, `Nonce`, `SendTransaction`,
  `TokenTicker` from @iov/bcp and `Ed25519HdWallet`, `Ed25519Wallet`, `HdPaths`,
  `Keyring`, `Secp256k1HdWallet`, `UserProfile`, `Wallet`, `WalletId`,
  `WalletImplementationIdString`, `WalletSerializationString` from
  @iov/keycontrol.
- @iov/crypto: Remove `Secp256k1KeypairSymbol`. `Secp256k1Keypair` now uses
  type-tagger instead.
- @iov/ethereum: Switch to new `SwapId` type instead of `SwapIdBytes` where
  appropriate.
- @iov/ethereum: `Erc20ApproveTransaction` now extends `LightTransaction`
  instead of `UnsignedTransaction` (i.e. it has no `creator` field).
- @iov/ethereum: Remove `wsUrl` from `connectionOptions`. Pass either WS or HTTP
  URLs via `baseUrl` instead.
- @iov/ethereum: `EthereumConnection` methods `listenTx`, `liveTx` and
  `searchTx` now all resolve to confirmed `LightTransaction`s instead of
  `UnsignedTransaction`s.
- @iov/keycontrol: The `UserProfile` storage format version was bumped to 2.
  Profiles stored in this version can only be opened with IOV-Core 0.14.4 and
  above.
- @iov/jsonrpc: The `id` field of `JsonRpcRequest`, `JsonRpcSuccessResponse` and
  `JsonRpcErrorResponse` is now of type `JsonRpcId`, which can be a string or a
  number.
- @iov/jsonrpc: Remove `parseJsonRpcResponse` and `parseJsonRpcError`.
- @iov/lisk: `LiskConnection` methods `listenTx`, `liveTx` and `searchTx` now
  all resolve to confirmed `LightTransaction`s instead of
  `UnsignedTransaction`s.
- @iov/lisk: Switch to new chain ID format: `lisk-%s` where `%s` is the first 10
  hex-digits of the nethash.
- @iov/rise: `RiseConnection` methods `listenTx`, `liveTx` and `searchTx` now
  all resolve to confirmed `LightTransaction`s instead of
  `UnsignedTransaction`s.
- @iov/rise: Switch to new chain ID format: `rise-%s` where `%s` is the first 10
  hex-digits of the nethash.
- @iov/tendermint-rpc: Remove support for Tendermint 0.25.x – 0.28.x.
- @iov/tendermint-rpc: Rename `v0_27` to `v0_29`, which is now the adaptor for
  0.29.x and 0.30.x.
- @iov/tendermint-rpc: Rename `ConsensusParams.blockSize` to `.block` and
  `BlockSizeParams` to `BlockParams`.

## 0.14.5

- @iov/bns: Export `isBnsTx`, `isRegisterUsernameTx`,
  `isAddAddressToUsernameTx`, `isRemoveAddressFromUsernameTx`.
- @iov/cli: Automatically import `TransactionId` from @iov/bcp.
- @iov/crypto: Add `EnglishMnemonic.toString`; deprecate `.asString`.

## 0.14.4

- @iov/ethereum: EthereumConnection now accepts a ws:// url as its baseUrl.
- @iov/keycontrol: Add missing `UserProfileOptions` export.
- @iov/keycontrol: Add `UserProfile.deriveEncryptionKey`, which lets the caller
  create and cache a `UserProfileEncryptionKey`, in order to speed up `.storeIn`
  and `.loadFrom` operations with the same password.
- @iov/keycontrol: `UserProfile.loadFrom` and `.storeIn` now accept
  `string | UserProfileEncryptionKey` as a secret.

## 0.14.3

- @iov/bns: Automatically normalize empty memo strings for weave compatibility.
- @iov/socket: Fix bug in `SocketWrapper` where the timeout error was triggered
  even if the connection was successfully established.

## 0.14.2

- @iov/jsonrpc: Add `makeJsonRpcId`.
- @iov/socket: Add 10 second timeout to `SocketWrapper`. Value can be configured
  using an optional constructor argument.
- @iov/socket: Add 10 second timeout to `StreamingSocket`. Value can be
  configured using an optional constructor argument.
- @iov/core: Add an optional argument `meta` to `GetIdentitiesAuthorization`,
  `SignAndPostAuthorization`, `SigningServerCore.getIdentities`,
  `SigningServerCore.signAndPost`, `JsonRpcSigningServer.handleUnchecked` and
  `JsonRpcSigningServer.handleChecked` which allows passing request meta
  information from the request handler to the authorization callbacks.

## 0.13.8

- @iov/socket: Fix bug in `SocketWrapper` where the timeout error was triggered
  even if the connection was successfully established.

## 0.13.7

- @iov/jsonrpc: Add `makeJsonRpcId`.
- @iov/socket: Add 10 second timeout to `SocketWrapper`. Value can be configured
  using an optional constructor argument.
- @iov/socket: Add 10 second timeout to `StreamingSocket`. Value can be
  configured using an optional constructor argument.
- @iov/core: Add an optional argument `meta` to `GetIdentitiesAuthorization`,
  `SignAndPostAuthorization`, `SigningServerCore.getIdentities`,
  `SigningServerCore.signAndPost`, `JsonRpcSigningServer.handleUnchecked` and
  `JsonRpcSigningServer.handleChecked` which allows passing request meta
  information from the request handler to the authorization callbacks.

## 0.14.1

- @iov/core: Add `JsonRpcSigningServer`.
- @iov/core: Deprecate `JsRpcSigningServer` and related types in favour of
  `JsonRpcSigningServer`.
- @iov/core: Add `SigningServerCore.signedAndPosted`.
- @iov/core: In `JsonRpcSigningServer`, decode all application level parameters
  via `TransactionEncoder.fromJson`. Before this was done inconsistently for
  `transaction` in `getIdentities` only.
- @iov/ethereum: Support serialization of atomic swap transactions (ETH and
  ERC20).
- @iov/jsonrpc: Add `jsonRpcCode` constant object. Deprecate old `jsonRpcCode*`
  constants in favour of `jsonRpcCode`.
- @iov/jsonrpc: Create `isJsonRpcSuccessResponse` analogue to
  `isJsonRpcErrorResponse`.
- @iov/jsonrpc: Create `parseJsonRpcErrorResponse`.
- @iov/jsonrpc: Create `parseJsonRpcSuccessResponse`.
- @iov/jsonrpc: Deprecate `parseJsonRpcError` and `parseJsonRpcResponse`.
- @iov/jsonrpc: Create `parseJsonRpcResponse2`, which combines
  `parseJsonRpcErrorResponse` and `parseJsonRpcSuccessResponse`. It will be
  renamed to `parseJsonRpcResponse` as soon as the existing
  `parseJsonRpcResponse` is removed.
- @iov/keycontrol: Export `ReadonlyWallet`.
- @iov/keycontrol: Deprecate `HdPaths.simpleAddress`.

## 0.13.6

- @iov/jsonrpc: Create `parseJsonRpcResponse2`, which combines
  `parseJsonRpcErrorResponse` and `parseJsonRpcSuccessResponse`. It will be
  renamed to `parseJsonRpcResponse` as soon as the existing
  `parseJsonRpcResponse` is removed.

## 0.13.5

- @iov/core: In `JsonRpcSigningServer`, decode all application level parameters
  via `TransactionEncoder.fromJson`. Before this was done inconsistently for
  `transaction` in `getIdentities` only.
- @iov/jsonrpc: Create `isJsonRpcSuccessResponse` analogue to
  `isJsonRpcErrorResponse`.
- @iov/jsonrpc: Create `parseJsonRpcErrorResponse`.
- @iov/jsonrpc: Create `parseJsonRpcSuccessResponse`.
- @iov/jsonrpc: Deprecate `parseJsonRpcError` and `parseJsonRpcResponse`.

## 0.13.4

- @iov/keycontrol: Export `ReadonlyWallet`.
- @iov/jsonrpc: Add `jsonRpcCode` constant object. Deprecate old `jsonRpcCode*`
  constants in favour of `jsonRpcCode`.
- @iov/core: Add `JsonRpcSigningServer`.
- @iov/core: Deprecate `JsRpcSigningServer` and related types in favour of
  `JsonRpcSigningServer`.
- @iov/core: Add `SigningServerCore.signedAndPosted`.

## 0.14.0

- @iov/bcp: Add `AtomicSwapHelpers.createId`.
- @iov/bns: Cache token data from chain.
- @iov/ethereum: Export `SwapContractEvent` enum and related helpers.
- @iov/ethereum: Export `EthereumLog` interface.
- @iov/ethereum: Add `decodeSwapProcessState` and `decodeEventSignature` ABI
  methods.
- @iov/ethereum: Add `atomicSwapEtherContractAddress` property to
  `EthereumConnectionOptions`.
- @iov/ethereum: Add optional `minHeight` and `maxHeight` parameters to
  `EthereumConnection.getSwaps`.
- @iov/stream: Create stream operator `dropDuplicates`.

Breaking changes

- @iov/bcp: Change type of `SwapData.timeout` and `SwapOfferTransaction.timeout`
  to `SwapTimeout = BlockHeightTimeout | TimestampTimeout`.
- @iov/bcp: Rename `SwapState.Expired` to `.Aborted` and `ExpiredSwap` to
  `AbortedSwap`.
- @iov/bcp: New type `Hash` used for atomic swap hashes. Use
  `AtomicSwapHelpers.hashPreimage` to create those hashes.
- @iov/bcp: Rename `SwapState` to `SwapProcessState`.
- @iov/bcp: Change type of `Fee.gasLimit` to string.
- @iov/bcp: Change type of `Account.balance` to array of `Amount`, i.e. remove
  the `tokenName` field.
- @iov/bcp: Remove obsolete type `BcpCoin`.
- @iov/bcp: Rename `BcpQueryTag` to `QueryTag` and `BcpTxQuery` to
  `TransactionQuery`.
- @iov/bcp: Rename `BcpAtomicSwapConnection` to `AtomicSwapConnection` and
  `BcpConnection` to `BlockchainConnection`.
- @iov/bcp: Rename `BcpTicker` to `Token`.
- @iov/bcp: Rename `BcpConnection.getTicker` to `getToken` and
  `BcpConnection.getAllTickers` to `.getAllTokens`.
- @iov/bns: Upgrade codec for compatibility with weave 0.14.x.
- @iov/ethereum: Options argument in `ethereumConnector`, `EthereumConnection`
  and `EthereumConnection.establish` is now required. Can be `{}`.

## 0.13.3

- @iov/ethereum: Export `Erc20Options`.
- @iov/ethereum: Set ERC20 tokens in codec of `ethereumConnector`.
- @iov/ethereum: Deduplicate transaction events in `liveTx`/`listenTx`.

## 0.13.2

- @iov/ethereum: Avoid dependency on `@types/bn.js` from `index.d.ts`.

## 0.13.1

- @iov/ethereum: Allow querying of ERC20 token balances
- @iov/ethereum: Allow sending of ERC20 tokens
- @iov/ethereum: Support ERC20 tokens in `searchTx`, `listenTx` and `liveTx`.
- @iov/ethereum: Export instantiable `EthereumCodec` with `EthereumCodecOptions`
  argument. The old `ethereumCodec` is now a backward compatible instance of
  `EthereumCodec` with default options.
- @iov/ethereum: Implement `getFeeQuote` method on `EthereumConnection`.
- @iov/ethereum: Fix transaction fee parsing for transactions from RPC/scraper.
- @iov/ethereum: In `parseBytes`, convert on-chain `input`/memo data into hex
  representation when it is no valid UTF-8.
- @iov/ethereum: Add `pollInterval` to `EthereumConnectionOptions`.
- @iov/dpos: Let `Serialization.serializeTransaction` accept transactions with
  fee set.

## 0.13.0

- @iov/bcp: Add `AtomicSwapMerger`
- @iov/bcp: `AtomicSwapHelpers.createPreimage` and `.hashPreimage` are now
  available to perform BCP specific atomic swap operations
- @iov/bcp: Add `signedBy` field to `BcpTxQuery`.
- @iov/bcp: Add `memo` field to `SwapOfferTransaction`.
- @iov/bcp: Add `Fee` type and `isFee` helper function.
- @iov/bcp: Add `getFeeQuote` method to `BcpConnection`.
- @iov/bns: Implement `getFeeQuote` method on `BnsConnection`.
- @iov/keycontrol: Add `Keyring.getAllIdentities` and
  `Keyring.getWalletByIdentity`
- @iov/keycontrol: Add `UserProfile.getAllIdentities`
- @iov/keycontrol: Add `.previewIdentity` to the `ReadonlyWallet`/`Wallet`
  interfaces
- @iov/jsonrpc: Let `isJsonCompatibleDictionary` not accept non-simple objects
- @iov/lisk: Implement `watchBlockHeaders` method on `LiskConnection`.
- @iov/lisk: Implement `getFeeQuote` method on `LiskConnection`.
- @iov/rise: Implement `getFeeQuote` method on `RiseConnection`.

Breaking changes

- @iov/bcp-types: Renamed to @iov/bcp
- @iov/bcp: Pluralize `.amounts` property and change to `Amount` array in
  `SwapOfferTransaction`, `SwapData`
- @iov/bcp: Rename `BcpAtomicSwap` to `AtomicSwap`
- @iov/bcp: Rename atomic swap query types to `AtomicSwapQuery`,
  `AtomicSwapRecipientQuery`, `AtomicSwapSenderQuery`, `AtomicSwapIdQuery`,
  `AtomicSwapHashlockQuery`, `isAtomicSwap*Query`.
- @iov/bcp: Rename `bnsSwapQueryTags` to `bnsSwapQueryTag`
- @iov/bcp: Let `SwapOfferTransaction` take a `hash` instead of a `preimage`.
- @iov/bcp: Rename `SwapData.hashlock` to `SwapData.hash`
- @iov/bcp: Remove `SwapCounterTransaction` in favour of `SwapOfferTransaction`
  for both offer and counter offer.
- @iov/bcp: Transaction fee data (including gas data) is now stored under a
  `fee` key.
- @iov/bcp: Rename `SwapTimeoutTransaction` to `SwapAbortTransaction` and
  `isSwapTimeoutTransaction` to `isSwapAbortTransaction`.
- @iov/bcp: Convert type `Nonce` from Int53 to number to simplify use over
  JavaScript and JSON interfaces.
- @iov/bns: Remove `bnsNonceTag` in favour of `BcpTxQuery.signedBy`.
- @iov/core: Remove wallet ID argument from `MultiChainSigner.signAndPost`
- @iov/core: Rename `JsonRpcSigningServer` to `JsRpcSigningServer` and convert
  interface from JSON to JavaScript.
- @iov/encoding: Remove `Uint32.asNumber`. Use `Uint32.toNumber` instead.
- @iov/ethereum: The `options` parameter of `ethereumConnector` does not allow
  strings anymore. Use `{ wsUrl: myWebsocketUrl }` instead.
- @iov/jsonrpc: Make request and response types generic in
  `SimpleMessagingConnection`.
- @iov/keycontrol: Remove `HdPaths.metamaskHdKeyTree`. Use `HdPaths.ethereum`
  instead.
- @iov/keycontrol: `Keyring.getWallet` and `Keyring.getWallets` return the
  immutable type ReadonlyWallet now. New functions to mutate wallets are added:
  `Keyring.setWalletLabel`, `.createIdentity`, `.setIdentityLabel` are added.
- @iov/keycontrol: Let `Keyring.addWallet` return a `WalletInfo` object
- @iov/keycontrol: `Keyring.addWallet` now stores a copy of the wallet
- @iov/keycontrol: Identities now must be unique in `Keyring`.
- @iov/keycontrol: Remove identity argument from `UserProfile.signTransaction`
- @iov/keycontrol: Remove wallet ID argument from `UserProfile.signTransaction`,
  `.appendSignature`, `.setIdentityLabel` and `.getIdentityLabel` as well as
  `Keyring.setIdentityLabel`.
- @iov/ledger-bns: Package removed from this monorepo and now available at
  https://github.com/iov-one/iov-ledger-bns
- @iov/iov-core: Constructor of `SigningServerCore` now takes two arguments for
  authozization callbacks.

## 0.12.3

- @iov/ethereum: Add missing dependencies on @iov/socket and @iov/stream
- @iov/ethereum: Export `toChecksummedAddress`

## 0.12.2

- @iov/crypto: Add `Secp256k1.recoverPubkey` to recover pubkey from signature
  and message
- @iov/ethereum: Implement pubkey recovery when parsing transaction in search by
  transaction ID.
- @iov/ethereum: Transaction parsing now works for pre-EIP155 signatures
- @iov/ethereum: Let listenTx/liveTx return signer's pubkey
- @iov/ethereum: Let `.getAccount` return undefined when balance is 0

## 0.12.1

- @iov/bns: Encode transaction fees
- @iov/bns: Export `ChainAddressPair`
- @iov/ethereum: Allow passing `EthereumConnectionOptions` instead of websocket
  URL into second `ethereumConnector` parameter.

## 0.11.3

- @iov/ethereum: Allow passing `EthereumConnectionOptions` instead of websocket
  URL into second `ethereumConnector` parameter.

## 0.12.0

Breaking changes

- @iov/bcp-types: Remove `Bcp*` prefix from `BcpAccount`, `BcpAccountQuery`,
  `BcpAddressQuery`, `BcpPubkeyQuery`
- @iov/bcp-types: Remove `Account.name` in favour of BNS' username NFTs.
- @iov/bcp-types: Remove `BcpConnection.changeBlock` along with its
  implementations in favour of `BcpConnection.watchBlockHeaders`.
- @iov/bcp-types: Remove `BcpQueryEnvelope` and `dummyEnvelope`
- @iov/bcp-types: Change return type of `BcpAtomicSwapConnection.getSwap` to
  promise of `ReadonlyArray<BcpAtomicSwap>`.
- @iov/bcp-types: Rename methods to plural: `BcpAtomicSwapConnection.getSwaps`
  and `.watchSwaps`.
- @iov/bns: Binary compatibility for weave v0.10.x+ (breaks for all earlier
  versions)
- @iov/bns: Remove obsolete `SetNameTx`
- @iov/bns: Remove `BnsConnection.status`

## 0.11.2

- @iov/cli: Import Lisk, RISE and Ethereum symbols automatically
- @iov/ethereum: Expose `pubkeyToAddress`

## 0.11.1

- @iov/ethereum: Fix error reporting when signing and sending transactions
- @iov/keycontrol: Add `HdPaths.ethereum` for Ethereum HD path derivation
- @iov/keycontrol: Deprecate `HdPaths.metamaskHdKeyTree` in favour of
  `HdPaths.ethereum`

## 0.11.0

- @iov/bcp-types: `BcpConnection.getNonce` now returns a `Promise<Nonce>` and
  implementations set a default value on their own.
- @iov/bcp-types: Expose `publicKeyBundleEquals`
- @iov/bcp-types: Add `fractionalDigits` to `BcpTicker`
- @iov/ethereum: Add new package with Ethereum support
- @iov/jsonrpc: Add new package for type-safe JSON-RPC 2.0 interfaces and
  response parsers. This is used for out-of-process signing and can be reused in
  @iov/ethereum and @iov/tendermint-rpc later on.
- @iov/keycontrol: Add `HdPaths.bip44Like` and `HdPaths.iov`
- @iov/iov-core: Add `MultiChainSigner.shutdown` to shutdown the signer.
- @iov/iov-core: Add `MultiChainSigner.isValidAddress` for chain-specific
  address input validation.
- @iov/stream: Add an implementation of `concat` that buffers stream events
- @iov/stream: Add `firstEvent` as a special case of `toListPromise` with one
  element
- @iov/tendermint-rpc: Add support for Tendermint 0.27.x

Breaking changes

- @iov/tendermint-rpc: Changed some interfaces to remove dependency on
  base-types. `PostableBytes` -> `TxBytes`, `PublicKeyBundle` ->
  `ValidatorPubkey`, `ChainId` -> `string`.
- @iov/base-types: Package removed and all its types are now in @iov/bcp-types.
- @iov/bcp-types: Convert `TxReadCodec.keyToAddress` into
  `identityToAddress(identity: PublicIdentity)`
- @iov/bcp-types: `BcpConnection.watchNonce` and all its implementations were
  removed
- @iov/bcp-types: Return type of `BcpConnection.getAccount` was changed to
  `BcpAccount | undefined` to better represent the one-or-none result.
- @iov/bcp-types: Remove `BcpValueNameQuery` from `.getAccount` and
  `.watchAccount` as we're migrating from wallet nicknames to username NFTs.
- @iov/bcp-types: Convert `BcpQueryEnvelope` to `ReadonlyArray` in return type
  of `BcpConnection.getAllTickers`.
- @iov/bcp-types: Convert `BcpQueryEnvelope` to `BcpTicker | undefined` in
  return type of `BcpConnection.getTicker`.
- @iov/bcp-types: Migrate `UnsignedTransaction.chainId` and `.signer` into
  `.creator`
- @iov/bcp-types: Add `BcpConnection.getNonces`
- @iov/bcp-types: Add `BcpTxQuery.sentFromOrTo` in favour of package-specific
  address tags
- @iov/bcp-types: Removed `Bcp` prefix from `BcpTransactionState`,
  `BcpBlockInfoPending`, `BcpBlockInfoInBlock`, `BcpBlockInfo`.
- @iov/bcp-types: Add block info state `BlockInfoFailed`.
- @iov/bcp-types: Handle failed transactions in `searchTx`/`listenTx`/`liveTx`
  and `postTx`.
- @iov/bns: Convert `.owner` in `BnsUsernameNft` and `BnsBlockchainNft` to
  `Address`
- @iov/bns: In `BncConnection.watchBlockHeaders`, the block header events
  temporarily contain a dummy `id` string until ID calculation is implemented
- @iov/core: Remove `MultiChainSigner.getNonce`. If you really need this, use
  `signer.connection(chainId).getNonce({ address: addr })` instead.
- @iov/core: Removed BNS re-exports `bnsConnector`, `bnsFromOrToTag`,
  `bnsNonceTag`, `bnsSwapQueryTags`. Import them from @iov/bns.
- @iov/core: Convert `MultiChainSigner.keyToAddress` into
  `identityToAddress(identity: PublicIdentity)`
- @iov/keycontrol: Move `PublicIdentity` into @iov/bcp-types; add `chainId`
- @iov/keycontrol: Add chain ID argument to `UserProfile.createIdentity` and
  `Wallet.createIdentity`
- @iov/keycontrol: Remove redundant chainId parameter from
  `Wallet.createTransactionSignature`
- @iov/keycontrol: Remove `LocalIdentity`/`LocalIdentityId` and create
  `UserProdile.getIdentityLabel` to provide labels
- @iov/tendermint-rpc: Remove support for Tendermint 0.20 and 0.21
- @iov/tendermint-rpc: Rename `TxResponse.txResult` -> `.result`
- @iov/crypto: Remove support for ripemd160

## 0.10.4

- @iov/lisk: Implement `LiskConnection.watchAccount`
- @iov/lisk: Support search by address tag in `LiskConnection.searchTx`
- @iov/lisk: Support search by minHeight/maxHeight in `LiskConnection.searchTx`
- @iov/lisk: Implement `LiskConnection.liveTx`
- @iov/rise: Implement `RiseConnection.watchAccount`
- @iov/rise: Support search by address tag in `RiseConnection.searchTx`
- @iov/keycontrol: Fix parameter type of `UserProfile.createIdentity` to allow
  creating identities using `Ed25519Keypair`.

## 0.10.3

- @iov/cli: Fix levelup import

## 0.10.2

- @iov/bcp-types: Add `BcpAccount.pubkey` and implement in Lisk, RISE and BNS.
- @iov/core: `MultiChainSigner.getNonce` was deprecated.

## 0.10.1

- @iov/tendermint-rpc: convert `const enum`s to `enum`s in public interface to
  allow callers to use `--isolatedModules`.

## 0.10.0

- @iov/bcp-types: `BcpTransactionResponse` now contains a `blockInfo` property
  that allows you to get block related data associated with the transactions and
  subscribing to updates. `metadata` was deprecated in favour of `blockInfo`.
- @iov/bcp-types: the new interfaces `getBlockHeader` and `watchBlockHeaders`
  provide block header information.
- @iov/bns: Fix encoding of `BcpTxQuery.hash` in `listenTx` and `liveTx`
- @iov/socket: New package with wrappers around WebSockets: `SocketWrapper` and
  `StreamingSocket` used by tendermint-rpc and Ethereum.
- @iov/stream: Add `toListPromise` that collects stream events and returns a
  list when done.
- @iov/stream: `ValueAndUpdates.waitFor` now returns the values that matched the
  search condition.
- @iov/stream: `DefaultValueProducerCallsbacks.error` added to produce errors.
- @iov/tendermint-rpc: Gracefully handle duplicate subscriptions.

Breaking changes

- @iov/base-types: Remove `TxId` in favour of `TxHash` in @iov/tendermint-rpc.
- @iov/bcp-types: An `Amount` is now a `quantity` expressed as a string, a
  `fractionalDigits` number and a `tokenTicker`. This replaces the `whole`,
  `fractional` pair. `BcpTicker` does not contain `sigFigs` anymore because it
  is not needed there. `BcpCoin` is now an `Amount` and a `BcpTicker`.
- @iov/bcp-types: Wrapper type `BcpNonce` was dropped from all interfaces in
  favour of just `Nonce`.
- @iov/bcp-types: `BcpConnection.getNonce`/`.watchNonce` now only accept
  `BcpAddressQuery` or `BcpPubkeyQuery` as argument type.
- @iov/bcp-types: `BcpConnection.listenTx` now takes an `BcpTxQuery` argument
  analogue to `.searchTx` and `.liveTx`.
- @iov/bcp-types: `BcpTransactionResponse` was removed in favour of the new
  `PostTxResponse`.
- @iov/bcp-types: Change binary `TransactionIdBytes` to printable
  `TransactionId` and use in `TxCodec.identifier`, `PostTxResponse` and
  `BcpTxQuery`.
- @iov/bcp-types: `BcpTxQuery.tags` is now optional
- @iov/bcp-types: Remove type `RecipientId`; use `Address` instead.
- @iov/bcp-types: Remove unused `BaseTx.ttl` and `TtlBytes`
- @iov/bcp-types: Allow extension of transaction types: move BNS transactions
  into @iov/bns, rename generic ones to `SendTransaction` and
  `Swap{Offer,Claim,Counter,Timeout}Transaction`. Property `kind` is now a
  string in the format "{domain}/{concrete_type}", e.g. "bcp/send" or
  "bns/set_name".
- @iov/bns: `BnsConnection.postTx` now resolves before a transaction is in a
  block. The field `blockInfo` of its response can be used to track the
  transaction state.
- @iov/bns: `getHeader`/`watchHeaders` were removed in favour of
  `getBlockHeader`/`watchBlockHeaders` from BCP.
- @iov/core: Rename `MultiChainSigner.signAndCommit` -> `.signAndPost`
- @iov/crpto: the new types `Secp256k1Signature` and
  `ExtendedSecp256k1Signature` replace DER encoded signatures in `Secp256k1`.
- @iov/faucets: Remove `BovFaucet`. Use `IovFaucet` instead.
- @iov/keycontrol: `Secp256k1HdWallet.createTransactionSignature` now uses the
  custom fixed length encoding instead of DER to allow blockchains utilizing the
  recovery parameter.
- @iov/stream: `streamPromise` was renamed to `fromListPromise`.
- @iov/tendermint-rpc: Rename `txCommitSuccess` to `broadcastTxCommitSuccess`
  and add `broadcastTxSyncSuccess`
- @iov/tendermint-rpc: Remove all fields from `BroadcastTxAsyncResponse`
- @iov/tendermint-rpc: Change type of `BroadcastTxSyncResponse.hash` to `TxId`
- @iov/tendermint-rpc: Un-export interface `RpcTxEvent`
- @iov/tendermint-rpc: Change all `Method` enum names to PascalCase
- @iov/tendermint-rpc: `Client.subscribeTx` now takes a `QueryString` argument
- @iov/tendermint-rpc: Support for Tendermint version 0.20.0 and 0.21.0 is
  deprecated and will be removed in the next version of IOV-Core. If you need
  support for Tendermint < 0.25.0, please open an issue on Github and we'll
  maintain it.

## 0.9.3

- @iov/bns: Add missing error propagation from `searchTx`/`listenTx` into
  `liveTx` stream.

## 0.9.2

- @iov/bns: Add `getHeader` and `watchHeaders` methods to access block headers

## 0.9.1

- @iov/stream: Generalize `streamPromise` to take a promise of an iterable
- @iov/bns: Fix order of events in `listenTx`. All history tx events are now
  emitted before updates.

## 0.9.0

- @iov/core: Export `Secp256k1HdWallet` and import by default in @iov/cli.
- @iov/faucets: Postpone removal of `BovFaucet` to 0.10.x

Breaking changes

- @iov/bcp-types: Rename `FungibleToken` to `Amount`
- @iov/bns: Re-generate BNS codec from weave v0.9.0 and adapt wrapper types.
- @iov/bns: Add support for blockchain and username NFTs
- @iov/crypto: Convert pubkey of Secp256k1Keypair into uncompressed format with
  prefix `04`.
- @iov/crypto: Secp256k1.createSignature/.verifySignature now comsume a message
  hash and do no hashing internally.
- @iov/dpos: Rename `Amount`/`parseAmount` to `Quantity`/`parseQuantity`
- @iov/keycontrol: Let `Secp256k1HdWallet` work on uncompressed pubkeys. Since
  `Secp256k1HdWallet` was not used yet, there is no migration for existing
  `Secp256k1HdWallet`.
- @iov/tendermint-types: Move types `PrivateKeyBundle`, `PrivateKeyBytes` into
  @iov/bns; split `Tag` into `BcpQueryTag` in @iov/bcp-types and `QueryTag` in
  @iov/tendermint-rpc; rename `TxQuery` into `BcpTxQuery` in @iov/bcp-types;
  make `SignatureBundle` available in @iov/tendermint-rcp only and rename to
  `VoteSignatureBundle`; move `buildTxQuery` into @iov/bns.
- @iov/tendermint-types: renamed to @iov/base-types

## 0.8.1

- @iov/dpos: Deduplicate `Serialization` from Lisk and RISE
- @iov/keycontrol: Add `Wallet.printableSecret` and
  `UserProfile.printableSecret`
- @iov/keycontrol: Add `HdPaths.bip44` and `HdPaths.metamaskHdKeyTree` HD path
  builders
- @iov/tendermint-rpc: Ensure transaction search results are sorted by height

## 0.8.0

- @iov/dpos: Add new package with shared code for Lisk and RISE. Don't use this
  directly. No code change necessary for users of @iov/lisk and @iov/rise.
- @iov/faucets: add `IovFaucet` to connect to the new faucet application
- @iov/keycontrol: add format versioning to `Wallet`, `Keyring`, keyring
  encryption and `UserProfile`

Deprecations

- @iov/faucets: `BovFaucet` is deprecated and will be removed in 0.9. Migrate to
  the `IovFaucet`.

Breaking changes

- @iov/lisk: LiskConnection.postTx does not wait for block anymore (analogue to
  RiseConnection.postTx), making it faster and more reliable. Transaction state
  tracking will improve in the future.
- Due to updates in all serialization formats, UserProfiles stored with earlier
  versions of IOV-Core cannot be opened with 0.8.0. To migrate to the new
  version, extract the secret data using an older version and create a new
  UserProfile in 0.8.0.

## 0.7.1

- @iov/lisk: Implement `LiskConnection.getTicker` and `.getAllTickers`
- @iov/rise: Implement `RiseConnection.getTicker` and `.getAllTickers`

## 0.7.0

- @iov/bcp-types: optional field `expectedChainId` added to `ChainConnector`
- @iov/bcp-types: `BcpConnection.getAccount` can now be called with a pubkey
  input
- @iov/bcp-types: `TxReadCodec` and all its implementations now contain a
  `isValidAddress` method
- @iov/core: `MultiChainSigner.addChain` now returns chain information of the
  chain added
- @iov/lisk: new package to connect to the Lisk blockchain
- @iov/rise: new package to connect to the RISE blockchain
- @iov/encoding: bech32 encoding support for address bytes
- @iov/keycontrol: `UserProfile.setEntry()` now returns `WalletInfo` of new
  wallet added, for ease of use

Breaking changes

- @iov/bcp-types: `Address` is now a `string` instead of an `Uint8Array`
- @iov/bcp-types: `BcpTransactionResponse.metadata.success` was removed since
  failures are reported as promise rejections
- @iov/bcp-types: `Nonce` is now implemented by `Int53` from @iov/encoding
  instead of `Long`
- @iov/bns: `Client` was renamed to `BnsConnection`. The `connect()` function
  was renamed to `BnsConnection.establish()`
- @iov/core: rename `IovWriter` to `MultiChainSigner`
- @iov/core: rename the getter `reader` to `connection` in `MultiChainSigner`
- @iov/faucets: `BovFaucet.credit` now expects an address in bech32 format
- @iov/keycontrol: `Ed25519KeyringEntry` now takes a keypair as an argument in
  `createIdentity()`
- @iov/keycontrol: `Ed25519SimpleAddressKeyringEntry` was removed in favour of
  `Ed25519HdWallet` together with `HdPaths.simpleAddress`
- @iov/keycontrol: in `UserProfile`, `.entriesCount`, `.entryLabels` and
  `.entryIds` have been merged into `.wallets`
- @iov/keycontrol: in `UserProfile`, `.setEntryLabel`, `.createIdentity`,
  `.setIdentityLabel`, `.getIdentities`, `.signTransaction`, `.appendSignature`
  now only accept string IDs for the entry/wallet argument
- @iov/keycontrol: `DefaultValueProducer` and `ValueAndUpdates` moved into
  @iov/stream
- @iov/keycontrol: `KeyringEntry.createIdentity` now takes a required options
  argument of type
  `Ed25519KeyringEntry | ReadonlyArray<Slip10RawIndex> | number`
- @iov/keycontrol: rename symbols to `Wallet`, `WalletId`,
  `WalletImplementationIdString`, `WalletSerializationString`
- @iov/keycontrol: rename `Ed25519KeyringEntry` to `Ed25519WalletId`
- @iov/keycontrol: in `Keyring`, rename `.getEntries/.getEntryById` to
  `.getWallets/.getWallet`
- @iov/keycontrol: in `Keyring`, remove obsolete `.getEntryByIndex`
- @iov/keycontrol: in `UserProfile`, rename `.addEntry/.setEntryLabel` to
  `.addWallet/.setWalletLabel`
- @iov/ledger-bns: in `LedgerSimpleAddressKeyringEntry`, `.createIdentity` takes
  an index argument
- @iov/ledger-bns: rename `LedgerSimpleAddressKeyringEntry` to
  `LedgerSimpleAddressWallet`
- Due to updates in the Keyring serialization, UserProfiles stored with earlier
  versions of IOV-Core cannot be opened with 0.7.0. To migrate to the new
  version, extract the secret data using an older version and create a new
  UserProfile in 0.7.0.

## 0.6.1

- @iov/keycontrol: add Ed25519HdWallet and Secp256k1HdWallet that work like
  Ed25519SimpleAddressKeyringEntry but allow derivation of arbirtary SLIP-0010
  paths
- @iov/core: move ChainConnector into @iov/bcp-types to avoid new chains to
  depend on @iov/core
- @iov/bcp-types: various refactorings to improve multi chain support

Other notes

- The new name for keyring entries is "wallet". A keyring contains multiple
  wallets. This transition was started with the intoduction of Ed25519HdWallet
  and Secp256k1HdWallet and other incompatible API changes will follow in 0.7.
- We welcome our first external code contributor @SpasZahariev! If you want to
  get familiar woth the codebase, check the issues labeled with "good first
  issue".

## 0.6.0

- @iov/core: expose Ed25519KeyringEntry
- @iov/keycontrol: refactor entry ID generation
- @iov/bcp-types: rename interface IovReader -> BcpConnection
- @iov/bcp-types: make BcpConnection.chainId() synchronous for easier use by
  clients
- @iov/bns: expose transaction result
- @iov/bns: expose atomic swap queries on the bns client
- @iov/bns: transaction search can handle unlimited number of results

Breaking changes

- Due to updates in the Keyring serialization, UserProfiles stored with earlier
  versions of IOV-Core cannot be opened with 0.6.0. To migrate to the new
  version, extract the secret data using an older version and create a new
  UserProfile in 0.6.0.

## 0.5.4

- @iov/cli: fix global installation support

## 0.5.3

- @iov/core and @iov/keycontrol: use strict types for keyring entry IDs

## 0.5.2

- @iov/bns: increase transaction search results to 100 items
- @iov/core and @iov/keycontrol: add keyring entry IDs
- @iov/keycontrol: ensure Ed25519SimpleAddressKeyringEntry.fromEntropyWithCurve/
  and .fromMnemonicWithCurve return the correct type

**Note: this version was published with an outdated build and should not be
used**

## 0.5.1

- @iov/bns: expose transaction IDs

## 0.5.0

- @iov/bns: Add support of listening to change events, watching accounts, txs
- @iov/core: Simplify construction of IovWriter
- @iov/crypto: Rename all `Slip0010*` symbols to `Slip10*`
- @iov/crypto: Fix keypair representation of Secp256k1.makeKeypair
- @iov/tendermint: Add support for subscribing to events

Breaking changes

- Due to multi curve support in keyring entries, UserProfiles stored with
  earlier versions of IOV-Core cannot be opened with 0.5.0. To migrate to the
  new version, extract the secret data using 0.4.1 and create a new UserProfile
  in 0.5.0.
- The IovWriter construction is changed. You can probably save a line there.
  Please look at @iov/core README to see how to build it.

## 0.4.1

- @iov/faucets: package added to provide easy access to a BovFaucet

## 0.4.0

- @iov/core: Add disconnect method to IovReader
- @iov/tendermint-rpc: Add disconnect method to WebsocketClient
- @iov/ledger-bns: Improved USB connectivity due to hw-transport-node-hid
  upgrade

Breaking changes

- @iov/cli: wait() helper function removed
- @iov/ledger-bns: LedgerSimpleAddressKeyringEntry.startDeviceTracking() must be
  called before getting device state or calling
  createIdentity()/createTransactionSignature()
- The name field from the `getAccount` result data does not contain the chain ID
  anymore. Before

      [ { name: 'admin*test-chain-HexTMJ',
      address:
       Uint8Array [
         177,
         202, ...

  Now:

      [ { name: 'admin',
      address:
       Uint8Array [
         177,
         202, ...

## 0.3.1

- @iov/core: Export SetNameTx
- Improve Windows compatibility of build system and add Edge tests

## 0.3.0

- @iov/ledger-bns: Implement LedgerSimpleAddressKeyringEntry.canSign
- @iov/ledger-bns: Add LedgerSimpleAddressKeyringEntry.deviceState
- @iov/keycontrol: Encrypt UserProfile using XChaCha20-Poly1305
- @iov/crypto: Add support for unhardened Secp256k1 HD derivation
- @iov/cli: Add support for top level await

Breaking changes

- Due to an enhanced encryption mechanism, UserProfiles stored with IOV-Core
  0.2.0 cannot be opened with 0.3.0. To migrate to the new version, extract the
  secret data using 0.2.0 and create a new UserProfile in 0.3.0.

## 0.2.0

Finalize library name, add documentation and open source

## 0.1.1

Expose type TransactionKind

## 0.1.0

The beginning of versioning

## 0.0.0

Initial development<|MERGE_RESOLUTION|>--- conflicted
+++ resolved
@@ -2,15 +2,12 @@
 
 ## 0.17.8
 
-<<<<<<< HEAD
 - @iov/cli: Automatically import types necessary for creating and updating
   multisignature contracts
 - @iov/encoding: Add missing integer check on input bytes in
   `Uint32.fromBigEndianBytes` and `Uint64.fromBytesBigEndian`
-=======
 - @iov/encoding: Add `Decimal.fractionalDigits`, `.plus` and
   `.toFloatApproximation`.
->>>>>>> 645f3164
 
 ## 0.17.7
 
