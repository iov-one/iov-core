# Changelog

<<<<<<< HEAD
## 0.15.0

- @iov/bcp: Add `isSwapTransaction` helper function.
- @iov/bcp: Add `isOpenSwap`, `isClaimedSwap` and `isAbortedSwap` helper
  functions.
- @iov/bcp: Add `LightTransaction` and `WithCreator` types, and
  `isLightTransaction` helper function.
- @iov/bcp: `ConfirmedTransaction` and `SignedTransaction` now take a type
  argument that extends `LightTransaction` (`UnsignedTransaction` is still the
  default).
- @iov/bcp: Helper methods `isConfirmedTransaction` and `isFailedTransaction`
  now take a type argument that extends`LightTransaction`(`UnsignedTransaction`
  is still the default).
- @iov/bcp: Add `getTx` method to `BlockchainConnection`.
- @iov/bns: Add support for multisignature transactions.
- @iov/bns: Add `CreateMultisignatureTx` and `UpdateMultisignatureTx` types
  along with `Participant`.
- @iov/bns: Add `getTx` method to `BnsConnection`.
- @iov/ethereum: Add `createEtherSwapId` and `createErc20SwapId` static methods.
- @iov/ethereum: Add `SwapIdPrefix` enum.
- @iov/ethereum: Add `Erc20TokensMap` type.
- @iov/ethereum: Add `Erc20ApproveTransaction` type and
  `isErc20ApproveTransaction` helper function.
- @iov/ethereum: Add support for ERC 20 `approve` transactions.
- @iov/ethereum: Add support for ERC20 atomic swap transactions.
- @iov/ethereum: Add `getTx` method to `EthereumConnection`.
- @iov/lisk: Add `getTx` method to `LiskConnection`.
- @iov/rise: Add `getTx` method to `RiseConnection`.
- @iov/socket: Add 10 second timeout to `SocketWrapper`. Value can be configured
  using an optional constructor argument.
- @iov/socket: Add 10 second timeout to `StreamingSocket`. Value can be
  configured using an optional constructor argument.
- @iov/tendermint-rpc: Add support for Tendermint 0.30.x. and 0.31.x

Breaking changes

- @iov/bcp: Remove unused type `SwapIdString`.
- @iov/bcp: Remove `AtomicSwapHelpers.createId`, which is now the responsibility
  of individual blockchain connections.
- @iov/bcp: Add `SwapId` type, and use where appropriate. This is an interface
  containing `SwapIdBytes` and can be extended on a per-chain basis.
- @iov/bcp: Rename `AtomicSwapIdQuery.swapid` to `AtomicSwapIdQuery.id`.
- @iov/bcp: Rename `AtomicSwapHashlockQuery.hashlock` to
  `AtomicSwapHashQuery.hash` and change to type `Hash`; rename
  `isAtomicSwapHashlockQuery` to `isAtomicSwapHashQuery`.
- @iov/bcp: Rename `PublicIdentity` to `Identity`, `isPublicIdentity` to
  `isIdentity` and `publicIdentityEquals` to `identityEquals`.
- @iov/bcp: Several transaction types now extend `LightTransaction` instead of
  `UnsignedTransaction` (i.e. they have no `creator` field): `SendTransaction`,
  `SwapOfferTransaction`, `SwapClaimTransaction`, and `SwapAbortTransaction`.
- @iov/bcp: Add `sender` field to `SendTransaction`.
- @iov/bcp: `BlockchainConnection` methods `listenTx`, `liveTx` and `searchTx`
  now all resolve to confirmed `LightTransaction`s instead of
  `UnsignedTransaction`s.
- @iov/bns: Remove obsolete types `BnsBlockchainNft`,
  `BnsBlockchainsByChainIdQuery`, `BnsBlockchainsQuery`.
- @iov/bns: Switch to new `SwapId` type instead of `SwapIdBytes` where
  appropriate.
- @iov/bns: `BnsConnection` methods `listenTx`, `liveTx` and `searchTx` now all
  resolve to confirmed `LightTransaction`s instead of `UnsignedTransaction`s.
- @iov/bns: Remove support for weave 0.14.x; add support for weave 0.16.x.
- @iov/core: Remove `JsRpcSigningServer` and all related JS-RPC types.
- @iov/core: Change return type of `SigningServerCore.signAndPost` to
  `TransactionId | null`.
- @iov/core: Remove re-exports `Address`, `ChainId`, `Nonce`, `SendTransaction`,
  `TokenTicker` from @iov/bcp and `Ed25519HdWallet`, `Ed25519Wallet`, `HdPaths`,
  `Keyring`, `Secp256k1HdWallet`, `UserProfile`, `Wallet`, `WalletId`,
  `WalletImplementationIdString`, `WalletSerializationString` from
  @iov/keycontrol.
- @iov/crypto: Remove `Secp256k1KeypairSymbol`. `Secp256k1Keypair` now uses
  type-tagger instead.
- @iov/ethereum: Switch to new `SwapId` type instead of `SwapIdBytes` where
  appropriate.
- @iov/ethereum: `Erc20ApproveTransaction` now extends `LightTransaction`
  instead of `UnsignedTransaction` (i.e. it has no `creator` field).
- @iov/ethereum: Remove `wsUrl` from `connectionOptions`. Pass either WS or HTTP
  URLs via `baseUrl` instead.
- @iov/ethereum: `EthereumConnection` methods `listenTx`, `liveTx` and
  `searchTx` now all resolve to confirmed `LightTransaction`s instead of
  `UnsignedTransaction`s.
- @iov/keycontrol: The `UserProfile` storage format version was bumped to 2.
  Profiles stored in this version can only be opened with IOV-Core 0.14.4 and
  above.
- @iov/jsonrpc: The `id` field of `JsonRpcRequest`, `JsonRpcSuccessResponse` and
  `JsonRpcErrorResponse` is now of type `JsonRpcId`, which can be a string or a
  number.
- @iov/jsonrpc: Remove `parseJsonRpcResponse` and `parseJsonRpcError`.
- @iov/lisk: `LiskConnection` methods `listenTx`, `liveTx` and `searchTx` now
  all resolve to confirmed `LightTransaction`s instead of
  `UnsignedTransaction`s.
- @iov/rise: `RiseConnection` methods `listenTx`, `liveTx` and `searchTx` now
  all resolve to confirmed `LightTransaction`s instead of
  `UnsignedTransaction`s.
- @iov/tendermint-rpc: Remove support for Tendermint 0.25.x – 0.28.x.
- @iov/tendermint-rpc: Rename `v0_27` to `v0_29`, which is now the adaptor for
  0.29.x and 0.30.x.
- @iov/tendermint-rpc: Rename `ConsensusParams.blockSize` to `.block` and
  `BlockSizeParams` to `BlockParams`.
=======
## 0.14.5

- @iov/cli: Automatically import `TransactionId` from @iov/bcp.
- @iov/crypto: Add `EnglishMnemonic.toString`; deprecate `.asString`.
>>>>>>> 586cdc0f

## 0.14.4

- @iov/ethereum: EthereumConnection now accepts a ws:// url as its baseUrl.
- @iov/keycontrol: Add missing `UserProfileOptions` export.
- @iov/keycontrol: Add `UserProfile.deriveEncryptionKey`, which lets the caller
  create and cache a `UserProfileEncryptionKey`, in order to speed up `.storeIn`
  and `.loadFrom` operations with the same password.
- @iov/keycontrol: `UserProfile.loadFrom` and `.storeIn` now accept
  `string | UserProfileEncryptionKey` as a secret.

## 0.14.3

- @iov/bns: Automatically normalize empty memo strings for weave compatibility.
- @iov/socket: Fix bug in `SocketWrapper` where the timeout error was triggered
  even if the connection was successfully established.

## 0.14.2

- @iov/jsonrpc: Add `makeJsonRpcId`.
- @iov/socket: Add 10 second timeout to `SocketWrapper`. Value can be configured
  using an optional constructor argument.
- @iov/socket: Add 10 second timeout to `StreamingSocket`. Value can be
  configured using an optional constructor argument.
- @iov/core: Add an optional argument `meta` to `GetIdentitiesAuthorization`,
  `SignAndPostAuthorization`, `SigningServerCore.getIdentities`,
  `SigningServerCore.signAndPost`, `JsonRpcSigningServer.handleUnchecked` and
  `JsonRpcSigningServer.handleChecked` which allows passing request meta
  information from the request handler to the authorization callbacks.

## 0.13.8

- @iov/socket: Fix bug in `SocketWrapper` where the timeout error was triggered
  even if the connection was successfully established.

## 0.13.7

- @iov/jsonrpc: Add `makeJsonRpcId`.
- @iov/socket: Add 10 second timeout to `SocketWrapper`. Value can be configured
  using an optional constructor argument.
- @iov/socket: Add 10 second timeout to `StreamingSocket`. Value can be
  configured using an optional constructor argument.
- @iov/core: Add an optional argument `meta` to `GetIdentitiesAuthorization`,
  `SignAndPostAuthorization`, `SigningServerCore.getIdentities`,
  `SigningServerCore.signAndPost`, `JsonRpcSigningServer.handleUnchecked` and
  `JsonRpcSigningServer.handleChecked` which allows passing request meta
  information from the request handler to the authorization callbacks.

## 0.14.1

- @iov/core: Add `JsonRpcSigningServer`.
- @iov/core: Deprecate `JsRpcSigningServer` and related types in favour of
  `JsonRpcSigningServer`.
- @iov/core: Add `SigningServerCore.signedAndPosted`.
- @iov/core: In `JsonRpcSigningServer`, decode all application level parameters
  via `TransactionEncoder.fromJson`. Before this was done inconsistently for
  `transaction` in `getIdentities` only.
- @iov/ethereum: Support serialization of atomic swap transactions (ETH and
  ERC20).
- @iov/jsonrpc: Add `jsonRpcCode` constant object. Deprecate old `jsonRpcCode*`
  constants in favour of `jsonRpcCode`.
- @iov/jsonrpc: Create `isJsonRpcSuccessResponse` analogue to
  `isJsonRpcErrorResponse`.
- @iov/jsonrpc: Create `parseJsonRpcErrorResponse`.
- @iov/jsonrpc: Create `parseJsonRpcSuccessResponse`.
- @iov/jsonrpc: Deprecate `parseJsonRpcError` and `parseJsonRpcResponse`.
- @iov/jsonrpc: Create `parseJsonRpcResponse2`, which combines
  `parseJsonRpcErrorResponse` and `parseJsonRpcSuccessResponse`. It will be
  renamed to `parseJsonRpcResponse` as soon as the existing
  `parseJsonRpcResponse` is removed.
- @iov/keycontrol: Export `ReadonlyWallet`.
- @iov/keycontrol: Deprecate `HdPaths.simpleAddress`.

## 0.13.6

- @iov/jsonrpc: Create `parseJsonRpcResponse2`, which combines
  `parseJsonRpcErrorResponse` and `parseJsonRpcSuccessResponse`. It will be
  renamed to `parseJsonRpcResponse` as soon as the existing
  `parseJsonRpcResponse` is removed.

## 0.13.5

- @iov/core: In `JsonRpcSigningServer`, decode all application level parameters
  via `TransactionEncoder.fromJson`. Before this was done inconsistently for
  `transaction` in `getIdentities` only.
- @iov/jsonrpc: Create `isJsonRpcSuccessResponse` analogue to
  `isJsonRpcErrorResponse`.
- @iov/jsonrpc: Create `parseJsonRpcErrorResponse`.
- @iov/jsonrpc: Create `parseJsonRpcSuccessResponse`.
- @iov/jsonrpc: Deprecate `parseJsonRpcError` and `parseJsonRpcResponse`.

## 0.13.4

- @iov/keycontrol: Export `ReadonlyWallet`.
- @iov/jsonrpc: Add `jsonRpcCode` constant object. Deprecate old `jsonRpcCode*`
  constants in favour of `jsonRpcCode`.
- @iov/core: Add `JsonRpcSigningServer`.
- @iov/core: Deprecate `JsRpcSigningServer` and related types in favour of
  `JsonRpcSigningServer`.
- @iov/core: Add `SigningServerCore.signedAndPosted`.

## 0.14.0

- @iov/bcp: Add `AtomicSwapHelpers.createId`.
- @iov/bns: Cache token data from chain.
- @iov/ethereum: Export `SwapContractEvent` enum and related helpers.
- @iov/ethereum: Export `EthereumLog` interface.
- @iov/ethereum: Add `decodeSwapProcessState` and `decodeEventSignature` ABI
  methods.
- @iov/ethereum: Add `atomicSwapEtherContractAddress` property to
  `EthereumConnectionOptions`.
- @iov/ethereum: Add optional `minHeight` and `maxHeight` parameters to
  `EthereumConnection.getSwaps`.
- @iov/stream: Create stream operator `dropDuplicates`.

Breaking changes

- @iov/bcp: Change type of `SwapData.timeout` and `SwapOfferTransaction.timeout`
  to `SwapTimeout = BlockHeightTimeout | TimestampTimeout`.
- @iov/bcp: Rename `SwapState.Expired` to `.Aborted` and `ExpiredSwap` to
  `AbortedSwap`.
- @iov/bcp: New type `Hash` used for atomic swap hashes. Use
  `AtomicSwapHelpers.hashPreimage` to create those hashes.
- @iov/bcp: Rename `SwapState` to `SwapProcessState`.
- @iov/bcp: Change type of `Fee.gasLimit` to string.
- @iov/bcp: Change type of `Account.balance` to array of `Amount`, i.e. remove
  the `tokenName` field.
- @iov/bcp: Remove obsolete type `BcpCoin`.
- @iov/bcp: Rename `BcpQueryTag` to `QueryTag` and `BcpTxQuery` to
  `TransactionQuery`.
- @iov/bcp: Rename `BcpAtomicSwapConnection` to `AtomicSwapConnection` and
  `BcpConnection` to `BlockchainConnection`.
- @iov/bcp: Rename `BcpTicker` to `Token`.
- @iov/bcp: Rename `BcpConnection.getTicker` to `getToken` and
  `BcpConnection.getAllTickers` to `.getAllTokens`.
- @iov/bns: Upgrade codec for compatibility with weave 0.14.x.
- @iov/ethereum: Options argument in `ethereumConnector`, `EthereumConnection`
  and `EthereumConnection.establish` is now required. Can be `{}`.

## 0.13.3

- @iov/ethereum: Export `Erc20Options`.
- @iov/ethereum: Set ERC20 tokens in codec of `ethereumConnector`.
- @iov/ethereum: Deduplicate transaction events in `liveTx`/`listenTx`.

## 0.13.2

- @iov/ethereum: Avoid dependency on `@types/bn.js` from `index.d.ts`.

## 0.13.1

- @iov/ethereum: Allow querying of ERC20 token balances
- @iov/ethereum: Allow sending of ERC20 tokens
- @iov/ethereum: Support ERC20 tokens in `searchTx`, `listenTx` and `liveTx`.
- @iov/ethereum: Export instantiable `EthereumCodec` with `EthereumCodecOptions`
  argument. The old `ethereumCodec` is now a backward compatible instance of
  `EthereumCodec` with default options.
- @iov/ethereum: Implement `getFeeQuote` method on `EthereumConnection`.
- @iov/ethereum: Fix transaction fee parsing for transactions from RPC/scraper.
- @iov/ethereum: In `parseBytes`, convert on-chain `input`/memo data into hex
  representation when it is no valid UTF-8.
- @iov/ethereum: Add `pollInterval` to `EthereumConnectionOptions`.
- @iov/dpos: Let `Serialization.serializeTransaction` accept transactions with
  fee set.

## 0.13.0

- @iov/bcp: Add `AtomicSwapMerger`
- @iov/bcp: `AtomicSwapHelpers.createPreimage` and `.hashPreimage` are now
  available to perform BCP specific atomic swap operations
- @iov/bcp: Add `signedBy` field to `BcpTxQuery`.
- @iov/bcp: Add `memo` field to `SwapOfferTransaction`.
- @iov/bcp: Add `Fee` type and `isFee` helper function.
- @iov/bcp: Add `getFeeQuote` method to `BcpConnection`.
- @iov/bns: Implement `getFeeQuote` method on `BnsConnection`.
- @iov/keycontrol: Add `Keyring.getAllIdentities` and
  `Keyring.getWalletByIdentity`
- @iov/keycontrol: Add `UserProfile.getAllIdentities`
- @iov/keycontrol: Add `.previewIdentity` to the `ReadonlyWallet`/`Wallet`
  interfaces
- @iov/jsonrpc: Let `isJsonCompatibleDictionary` not accept non-simple objects
- @iov/lisk: Implement `watchBlockHeaders` method on `LiskConnection`.
- @iov/lisk: Implement `getFeeQuote` method on `LiskConnection`.
- @iov/rise: Implement `getFeeQuote` method on `RiseConnection`.

Breaking changes

- @iov/bcp-types: Renamed to @iov/bcp
- @iov/bcp: Pluralize `.amounts` property and change to `Amount` array in
  `SwapOfferTransaction`, `SwapData`
- @iov/bcp: Rename `BcpAtomicSwap` to `AtomicSwap`
- @iov/bcp: Rename atomic swap query types to `AtomicSwapQuery`,
  `AtomicSwapRecipientQuery`, `AtomicSwapSenderQuery`, `AtomicSwapIdQuery`,
  `AtomicSwapHashlockQuery`, `isAtomicSwap*Query`.
- @iov/bcp: Rename `bnsSwapQueryTags` to `bnsSwapQueryTag`
- @iov/bcp: Let `SwapOfferTransaction` take a `hash` instead of a `preimage`.
- @iov/bcp: Rename `SwapData.hashlock` to `SwapData.hash`
- @iov/bcp: Remove `SwapCounterTransaction` in favour of `SwapOfferTransaction`
  for both offer and counter offer.
- @iov/bcp: Transaction fee data (including gas data) is now stored under a
  `fee` key.
- @iov/bcp: Rename `SwapTimeoutTransaction` to `SwapAbortTransaction` and
  `isSwapTimeoutTransaction` to `isSwapAbortTransaction`.
- @iov/bcp: Convert type `Nonce` from Int53 to number to simplify use over
  JavaScript and JSON interfaces.
- @iov/bns: Remove `bnsNonceTag` in favour of `BcpTxQuery.signedBy`.
- @iov/core: Remove wallet ID argument from `MultiChainSigner.signAndPost`
- @iov/core: Rename `JsonRpcSigningServer` to `JsRpcSigningServer` and convert
  interface from JSON to JavaScript.
- @iov/encoding: Remove `Uint32.asNumber`. Use `Uint32.toNumber` instead.
- @iov/ethereum: The `options` parameter of `ethereumConnector` does not allow
  strings anymore. Use `{ wsUrl: myWebsocketUrl }` instead.
- @iov/jsonrpc: Make request and response types generic in
  `SimpleMessagingConnection`.
- @iov/keycontrol: Remove `HdPaths.metamaskHdKeyTree`. Use `HdPaths.ethereum`
  instead.
- @iov/keycontrol: `Keyring.getWallet` and `Keyring.getWallets` return the
  immutable type ReadonlyWallet now. New functions to mutate wallets are added:
  `Keyring.setWalletLabel`, `.createIdentity`, `.setIdentityLabel` are added.
- @iov/keycontrol: Let `Keyring.addWallet` return a `WalletInfo` object
- @iov/keycontrol: `Keyring.addWallet` now stores a copy of the wallet
- @iov/keycontrol: Identities now must be unique in `Keyring`.
- @iov/keycontrol: Remove identity argument from `UserProfile.signTransaction`
- @iov/keycontrol: Remove wallet ID argument from `UserProfile.signTransaction`,
  `.appendSignature`, `.setIdentityLabel` and `.getIdentityLabel` as well as
  `Keyring.setIdentityLabel`.
- @iov/ledger-bns: Package removed from this monorepo and now available at
  https://github.com/iov-one/iov-ledger-bns
- @iov/iov-core: Constructor of `SigningServerCore` now takes two arguments for
  authozization callbacks.

## 0.12.3

- @iov/ethereum: Add missing dependencies on @iov/socket and @iov/stream
- @iov/ethereum: Export `toChecksummedAddress`

## 0.12.2

- @iov/crypto: Add `Secp256k1.recoverPubkey` to recover pubkey from signature
  and message
- @iov/ethereum: Implement pubkey recovery when parsing transaction in search by
  transaction ID.
- @iov/ethereum: Transaction parsing now works for pre-EIP155 signatures
- @iov/ethereum: Let listenTx/liveTx return signer's pubkey
- @iov/ethereum: Let `.getAccount` return undefined when balance is 0

## 0.12.1

- @iov/bns: Encode transaction fees
- @iov/bns: Export `ChainAddressPair`
- @iov/ethereum: Allow passing `EthereumConnectionOptions` instead of websocket
  URL into second `ethereumConnector` parameter.

## 0.11.3

- @iov/ethereum: Allow passing `EthereumConnectionOptions` instead of websocket
  URL into second `ethereumConnector` parameter.

## 0.12.0

Breaking changes

- @iov/bcp-types: Remove `Bcp*` prefix from `BcpAccount`, `BcpAccountQuery`,
  `BcpAddressQuery`, `BcpPubkeyQuery`
- @iov/bcp-types: Remove `Account.name` in favour of BNS' username NFTs.
- @iov/bcp-types: Remove `BcpConnection.changeBlock` along with its
  implementations in favour of `BcpConnection.watchBlockHeaders`.
- @iov/bcp-types: Remove `BcpQueryEnvelope` and `dummyEnvelope`
- @iov/bcp-types: Change return type of `BcpAtomicSwapConnection.getSwap` to
  promise of `ReadonlyArray<BcpAtomicSwap>`.
- @iov/bcp-types: Rename methods to plural: `BcpAtomicSwapConnection.getSwaps`
  and `.watchSwaps`.
- @iov/bns: Binary compatibility for weave v0.10.x+ (breaks for all earlier
  versions)
- @iov/bns: Remove obsolete `SetNameTx`
- @iov/bns: Remove `BnsConnection.status`

## 0.11.2

- @iov/cli: Import Lisk, RISE and Ethereum symbols automatically
- @iov/ethereum: Expose `pubkeyToAddress`

## 0.11.1

- @iov/ethereum: Fix error reporting when signing and sending transactions
- @iov/keycontrol: Add `HdPaths.ethereum` for Ethereum HD path derivation
- @iov/keycontrol: Deprecate `HdPaths.metamaskHdKeyTree` in favour of
  `HdPaths.ethereum`

## 0.11.0

- @iov/bcp-types: `BcpConnection.getNonce` now returns a `Promise<Nonce>` and
  implementations set a default value on their own.
- @iov/bcp-types: Expose `publicKeyBundleEquals`
- @iov/bcp-types: Add `fractionalDigits` to `BcpTicker`
- @iov/ethereum: Add new package with Ethereum support
- @iov/jsonrpc: Add new package for type-safe JSON-RPC 2.0 interfaces and
  response parsers. This is used for out-of-process signing and can be reused in
  @iov/ethereum and @iov/tendermint-rpc later on.
- @iov/keycontrol: Add `HdPaths.bip44Like` and `HdPaths.iov`
- @iov/iov-core: Add `MultiChainSigner.shutdown` to shutdown the signer.
- @iov/iov-core: Add `MultiChainSigner.isValidAddress` for chain-specific
  address input validation.
- @iov/stream: Add an implementation of `concat` that buffers stream events
- @iov/stream: Add `firstEvent` as a special case of `toListPromise` with one
  element
- @iov/tendermint-rpc: Add support for Tendermint 0.27.x

Breaking changes

- @iov/tendermint-rpc: Changed some interfaces to remove dependency on
  base-types. `PostableBytes` -> `TxBytes`, `PublicKeyBundle` ->
  `ValidatorPubkey`, `ChainId` -> `string`.
- @iov/base-types: Package removed and all its types are now in @iov/bcp-types.
- @iov/bcp-types: Convert `TxReadCodec.keyToAddress` into
  `identityToAddress(identity: PublicIdentity)`
- @iov/bcp-types: `BcpConnection.watchNonce` and all its implementations were
  removed
- @iov/bcp-types: Return type of `BcpConnection.getAccount` was changed to
  `BcpAccount | undefined` to better represent the one-or-none result.
- @iov/bcp-types: Remove `BcpValueNameQuery` from `.getAccount` and
  `.watchAccount` as we're migrating from wallet nicknames to username NFTs.
- @iov/bcp-types: Convert `BcpQueryEnvelope` to `ReadonlyArray` in return type
  of `BcpConnection.getAllTickers`.
- @iov/bcp-types: Convert `BcpQueryEnvelope` to `BcpTicker | undefined` in
  return type of `BcpConnection.getTicker`.
- @iov/bcp-types: Migrate `UnsignedTransaction.chainId` and `.signer` into
  `.creator`
- @iov/bcp-types: Add `BcpConnection.getNonces`
- @iov/bcp-types: Add `BcpTxQuery.sentFromOrTo` in favour of package-specific
  address tags
- @iov/bcp-types: Removed `Bcp` prefix from `BcpTransactionState`,
  `BcpBlockInfoPending`, `BcpBlockInfoInBlock`, `BcpBlockInfo`.
- @iov/bcp-types: Add block info state `BlockInfoFailed`.
- @iov/bcp-types: Handle failed transactions in `searchTx`/`listenTx`/`liveTx`
  and `postTx`.
- @iov/bns: Convert `.owner` in `BnsUsernameNft` and `BnsBlockchainNft` to
  `Address`
- @iov/bns: In `BncConnection.watchBlockHeaders`, the block header events
  temporarily contain a dummy `id` string until ID calculation is implemented
- @iov/core: Remove `MultiChainSigner.getNonce`. If you really need this, use
  `signer.connection(chainId).getNonce({ address: addr })` instead.
- @iov/core: Removed BNS re-exports `bnsConnector`, `bnsFromOrToTag`,
  `bnsNonceTag`, `bnsSwapQueryTags`. Import them from @iov/bns.
- @iov/core: Convert `MultiChainSigner.keyToAddress` into
  `identityToAddress(identity: PublicIdentity)`
- @iov/keycontrol: Move `PublicIdentity` into @iov/bcp-types; add `chainId`
- @iov/keycontrol: Add chain ID argument to `UserProfile.createIdentity` and
  `Wallet.createIdentity`
- @iov/keycontrol: Remove redundant chainId parameter from
  `Wallet.createTransactionSignature`
- @iov/keycontrol: Remove `LocalIdentity`/`LocalIdentityId` and create
  `UserProdile.getIdentityLabel` to provide labels
- @iov/tendermint-rpc: Remove support for Tendermint 0.20 and 0.21
- @iov/tendermint-rpc: Rename `TxResponse.txResult` -> `.result`
- @iov/crypto: Remove support for ripemd160

## 0.10.4

- @iov/lisk: Implement `LiskConnection.watchAccount`
- @iov/lisk: Support search by address tag in `LiskConnection.searchTx`
- @iov/lisk: Support search by minHeight/maxHeight in `LiskConnection.searchTx`
- @iov/lisk: Implement `LiskConnection.liveTx`
- @iov/rise: Implement `RiseConnection.watchAccount`
- @iov/rise: Support search by address tag in `RiseConnection.searchTx`
- @iov/keycontrol: Fix parameter type of `UserProfile.createIdentity` to allow
  creating identities using `Ed25519Keypair`.

## 0.10.3

- @iov/cli: Fix levelup import

## 0.10.2

- @iov/bcp-types: Add `BcpAccount.pubkey` and implement in Lisk, RISE and BNS.
- @iov/core: `MultiChainSigner.getNonce` was deprecated.

## 0.10.1

- @iov/tendermint-rpc: convert `const enum`s to `enum`s in public interface to
  allow callers to use `--isolatedModules`.

## 0.10.0

- @iov/bcp-types: `BcpTransactionResponse` now contains a `blockInfo` property
  that allows you to get block related data associated with the transactions and
  subscribing to updates. `metadata` was deprecated in favour of `blockInfo`.
- @iov/bcp-types: the new interfaces `getBlockHeader` and `watchBlockHeaders`
  provide block header information.
- @iov/bns: Fix encoding of `BcpTxQuery.hash` in `listenTx` and `liveTx`
- @iov/socket: New package with wrappers around WebSockets: `SocketWrapper` and
  `StreamingSocket` used by tendermint-rpc and Ethereum.
- @iov/stream: Add `toListPromise` that collects stream events and returns a
  list when done.
- @iov/stream: `ValueAndUpdates.waitFor` now returns the values that matched the
  search condition.
- @iov/stream: `DefaultValueProducerCallsbacks.error` added to produce errors.
- @iov/tendermint-rpc: Gracefully handle duplicate subscriptions.

Breaking changes

- @iov/base-types: Remove `TxId` in favour of `TxHash` in @iov/tendermint-rpc.
- @iov/bcp-types: An `Amount` is now a `quantity` expressed as a string, a
  `fractionalDigits` number and a `tokenTicker`. This replaces the `whole`,
  `fractional` pair. `BcpTicker` does not contain `sigFigs` anymore because it
  is not needed there. `BcpCoin` is now an `Amount` and a `BcpTicker`.
- @iov/bcp-types: Wrapper type `BcpNonce` was dropped from all interfaces in
  favour of just `Nonce`.
- @iov/bcp-types: `BcpConnection.getNonce`/`.watchNonce` now only accept
  `BcpAddressQuery` or `BcpPubkeyQuery` as argument type.
- @iov/bcp-types: `BcpConnection.listenTx` now takes an `BcpTxQuery` argument
  analogue to `.searchTx` and `.liveTx`.
- @iov/bcp-types: `BcpTransactionResponse` was removed in favour of the new
  `PostTxResponse`.
- @iov/bcp-types: Change binary `TransactionIdBytes` to printable
  `TransactionId` and use in `TxCodec.identifier`, `PostTxResponse` and
  `BcpTxQuery`.
- @iov/bcp-types: `BcpTxQuery.tags` is now optional
- @iov/bcp-types: Remove type `RecipientId`; use `Address` instead.
- @iov/bcp-types: Remove unused `BaseTx.ttl` and `TtlBytes`
- @iov/bcp-types: Allow extension of transaction types: move BNS transactions
  into @iov/bns, rename generic ones to `SendTransaction` and
  `Swap{Offer,Claim,Counter,Timeout}Transaction`. Property `kind` is now a
  string in the format "{domain}/{concrete_type}", e.g. "bcp/send" or
  "bns/set_name".
- @iov/bns: `BnsConnection.postTx` now resolves before a transaction is in a
  block. The field `blockInfo` of its response can be used to track the
  transaction state.
- @iov/bns: `getHeader`/`watchHeaders` were removed in favour of
  `getBlockHeader`/`watchBlockHeaders` from BCP.
- @iov/core: Rename `MultiChainSigner.signAndCommit` -> `.signAndPost`
- @iov/crpto: the new types `Secp256k1Signature` and
  `ExtendedSecp256k1Signature` replace DER encoded signatures in `Secp256k1`.
- @iov/faucets: Remove `BovFaucet`. Use `IovFaucet` instead.
- @iov/keycontrol: `Secp256k1HdWallet.createTransactionSignature` now uses the
  custom fixed length encoding instead of DER to allow blockchains utilizing the
  recovery parameter.
- @iov/stream: `streamPromise` was renamed to `fromListPromise`.
- @iov/tendermint-rpc: Rename `txCommitSuccess` to `broadcastTxCommitSuccess`
  and add `broadcastTxSyncSuccess`
- @iov/tendermint-rpc: Remove all fields from `BroadcastTxAsyncResponse`
- @iov/tendermint-rpc: Change type of `BroadcastTxSyncResponse.hash` to `TxId`
- @iov/tendermint-rpc: Un-export interface `RpcTxEvent`
- @iov/tendermint-rpc: Change all `Method` enum names to PascalCase
- @iov/tendermint-rpc: `Client.subscribeTx` now takes a `QueryString` argument
- @iov/tendermint-rpc: Support for Tendermint version 0.20.0 and 0.21.0 is
  deprecated and will be removed in the next version of IOV-Core. If you need
  support for Tendermint < 0.25.0, please open an issue on Github and we'll
  maintain it.

## 0.9.3

- @iov/bns: Add missing error propagation from `searchTx`/`listenTx` into
  `liveTx` stream.

## 0.9.2

- @iov/bns: Add `getHeader` and `watchHeaders` methods to access block headers

## 0.9.1

- @iov/stream: Generalize `streamPromise` to take a promise of an iterable
- @iov/bns: Fix order of events in `listenTx`. All history tx events are now
  emitted before updates.

## 0.9.0

- @iov/core: Export `Secp256k1HdWallet` and import by default in @iov/cli.
- @iov/faucets: Postpone removal of `BovFaucet` to 0.10.x

Breaking changes

- @iov/bcp-types: Rename `FungibleToken` to `Amount`
- @iov/bns: Re-generate BNS codec from weave v0.9.0 and adapt wrapper types.
- @iov/bns: Add support for blockchain and username NFTs
- @iov/crypto: Convert pubkey of Secp256k1Keypair into uncompressed format with
  prefix `04`.
- @iov/crypto: Secp256k1.createSignature/.verifySignature now comsume a message
  hash and do no hashing internally.
- @iov/dpos: Rename `Amount`/`parseAmount` to `Quantity`/`parseQuantity`
- @iov/keycontrol: Let `Secp256k1HdWallet` work on uncompressed pubkeys. Since
  `Secp256k1HdWallet` was not used yet, there is no migration for existing
  `Secp256k1HdWallet`.
- @iov/tendermint-types: Move types `PrivateKeyBundle`, `PrivateKeyBytes` into
  @iov/bns; split `Tag` into `BcpQueryTag` in @iov/bcp-types and `QueryTag` in
  @iov/tendermint-rpc; rename `TxQuery` into `BcpTxQuery` in @iov/bcp-types;
  make `SignatureBundle` available in @iov/tendermint-rcp only and rename to
  `VoteSignatureBundle`; move `buildTxQuery` into @iov/bns.
- @iov/tendermint-types: renamed to @iov/base-types

## 0.8.1

- @iov/dpos: Deduplicate `Serialization` from Lisk and RISE
- @iov/keycontrol: Add `Wallet.printableSecret` and
  `UserProfile.printableSecret`
- @iov/keycontrol: Add `HdPaths.bip44` and `HdPaths.metamaskHdKeyTree` HD path
  builders
- @iov/tendermint-rpc: Ensure transaction search results are sorted by height

## 0.8.0

- @iov/dpos: Add new package with shared code for Lisk and RISE. Don't use this
  directly. No code change necessary for users of @iov/lisk and @iov/rise.
- @iov/faucets: add `IovFaucet` to connect to the new faucet application
- @iov/keycontrol: add format versioning to `Wallet`, `Keyring`, keyring
  encryption and `UserProfile`

Deprecations

- @iov/faucets: `BovFaucet` is deprecated and will be removed in 0.9. Migrate to
  the `IovFaucet`.

Breaking changes

- @iov/lisk: LiskConnection.postTx does not wait for block anymore (analogue to
  RiseConnection.postTx), making it faster and more reliable. Transaction state
  tracking will improve in the future.
- Due to updates in all serialization formats, UserProfiles stored with earlier
  versions of IOV-Core cannot be opened with 0.8.0. To migrate to the new
  version, extract the secret data using an older version and create a new
  UserProfile in 0.8.0.

## 0.7.1

- @iov/lisk: Implement `LiskConnection.getTicker` and `.getAllTickers`
- @iov/rise: Implement `RiseConnection.getTicker` and `.getAllTickers`

## 0.7.0

- @iov/bcp-types: optional field `expectedChainId` added to `ChainConnector`
- @iov/bcp-types: `BcpConnection.getAccount` can now be called with a pubkey
  input
- @iov/bcp-types: `TxReadCodec` and all its implementations now contain a
  `isValidAddress` method
- @iov/core: `MultiChainSigner.addChain` now returns chain information of the
  chain added
- @iov/lisk: new package to connect to the Lisk blockchain
- @iov/rise: new package to connect to the RISE blockchain
- @iov/encoding: bech32 encoding support for address bytes
- @iov/keycontrol: `UserProfile.setEntry()` now returns `WalletInfo` of new
  wallet added, for ease of use

Breaking changes

- @iov/bcp-types: `Address` is now a `string` instead of an `Uint8Array`
- @iov/bcp-types: `BcpTransactionResponse.metadata.success` was removed since
  failures are reported as promise rejections
- @iov/bcp-types: `Nonce` is now implemented by `Int53` from @iov/encoding
  instead of `Long`
- @iov/bns: `Client` was renamed to `BnsConnection`. The `connect()` function
  was renamed to `BnsConnection.establish()`
- @iov/core: rename `IovWriter` to `MultiChainSigner`
- @iov/core: rename the getter `reader` to `connection` in `MultiChainSigner`
- @iov/faucets: `BovFaucet.credit` now expects an address in bech32 format
- @iov/keycontrol: `Ed25519KeyringEntry` now takes a keypair as an argument in
  `createIdentity()`
- @iov/keycontrol: `Ed25519SimpleAddressKeyringEntry` was removed in favour of
  `Ed25519HdWallet` together with `HdPaths.simpleAddress`
- @iov/keycontrol: in `UserProfile`, `.entriesCount`, `.entryLabels` and
  `.entryIds` have been merged into `.wallets`
- @iov/keycontrol: in `UserProfile`, `.setEntryLabel`, `.createIdentity`,
  `.setIdentityLabel`, `.getIdentities`, `.signTransaction`, `.appendSignature`
  now only accept string IDs for the entry/wallet argument
- @iov/keycontrol: `DefaultValueProducer` and `ValueAndUpdates` moved into
  @iov/stream
- @iov/keycontrol: `KeyringEntry.createIdentity` now takes a required options
  argument of type
  `Ed25519KeyringEntry | ReadonlyArray<Slip10RawIndex> | number`
- @iov/keycontrol: rename symbols to `Wallet`, `WalletId`,
  `WalletImplementationIdString`, `WalletSerializationString`
- @iov/keycontrol: rename `Ed25519KeyringEntry` to `Ed25519WalletId`
- @iov/keycontrol: in `Keyring`, rename `.getEntries/.getEntryById` to
  `.getWallets/.getWallet`
- @iov/keycontrol: in `Keyring`, remove obsolete `.getEntryByIndex`
- @iov/keycontrol: in `UserProfile`, rename `.addEntry/.setEntryLabel` to
  `.addWallet/.setWalletLabel`
- @iov/ledger-bns: in `LedgerSimpleAddressKeyringEntry`, `.createIdentity` takes
  an index argument
- @iov/ledger-bns: rename `LedgerSimpleAddressKeyringEntry` to
  `LedgerSimpleAddressWallet`
- Due to updates in the Keyring serialization, UserProfiles stored with earlier
  versions of IOV-Core cannot be opened with 0.7.0. To migrate to the new
  version, extract the secret data using an older version and create a new
  UserProfile in 0.7.0.

## 0.6.1

- @iov/keycontrol: add Ed25519HdWallet and Secp256k1HdWallet that work like
  Ed25519SimpleAddressKeyringEntry but allow derivation of arbirtary SLIP-0010
  paths
- @iov/core: move ChainConnector into @iov/bcp-types to avoid new chains to
  depend on @iov/core
- @iov/bcp-types: various refactorings to improve multi chain support

Other notes

- The new name for keyring entries is "wallet". A keyring contains multiple
  wallets. This transition was started with the intoduction of Ed25519HdWallet
  and Secp256k1HdWallet and other incompatible API changes will follow in 0.7.
- We welcome our first external code contributor @SpasZahariev! If you want to
  get familiar woth the codebase, check the issues labeled with "good first
  issue".

## 0.6.0

- @iov/core: expose Ed25519KeyringEntry
- @iov/keycontrol: refactor entry ID generation
- @iov/bcp-types: rename interface IovReader -> BcpConnection
- @iov/bcp-types: make BcpConnection.chainId() synchronous for easier use by
  clients
- @iov/bns: expose transaction result
- @iov/bns: expose atomic swap queries on the bns client
- @iov/bns: transaction search can handle unlimited number of results

Breaking changes

- Due to updates in the Keyring serialization, UserProfiles stored with earlier
  versions of IOV-Core cannot be opened with 0.6.0. To migrate to the new
  version, extract the secret data using an older version and create a new
  UserProfile in 0.6.0.

## 0.5.4

- @iov/cli: fix global installation support

## 0.5.3

- @iov/core and @iov/keycontrol: use strict types for keyring entry IDs

## 0.5.2

- @iov/bns: increase transaction search results to 100 items
- @iov/core and @iov/keycontrol: add keyring entry IDs
- @iov/keycontrol: ensure Ed25519SimpleAddressKeyringEntry.fromEntropyWithCurve/
  and .fromMnemonicWithCurve return the correct type

**Note: this version was published with an outdated build and should not be
used**

## 0.5.1

- @iov/bns: expose transaction IDs

## 0.5.0

- @iov/bns: Add support of listening to change events, watching accounts, txs
- @iov/core: Simplify construction of IovWriter
- @iov/crypto: Rename all `Slip0010*` symbols to `Slip10*`
- @iov/crypto: Fix keypair representation of Secp256k1.makeKeypair
- @iov/tendermint: Add support for subscribing to events

Breaking changes

- Due to multi curve support in keyring entries, UserProfiles stored with
  earlier versions of IOV-Core cannot be opened with 0.5.0. To migrate to the
  new version, extract the secret data using 0.4.1 and create a new UserProfile
  in 0.5.0.
- The IovWriter construction is changed. You can probably save a line there.
  Please look at @iov/core README to see how to build it.

## 0.4.1

- @iov/faucets: package added to provide easy access to a BovFaucet

## 0.4.0

- @iov/core: Add disconnect method to IovReader
- @iov/tendermint-rpc: Add disconnect method to WebsocketClient
- @iov/ledger-bns: Improved USB connectivity due to hw-transport-node-hid
  upgrade

Breaking changes

- @iov/cli: wait() helper function removed
- @iov/ledger-bns: LedgerSimpleAddressKeyringEntry.startDeviceTracking() must be
  called before getting device state or calling
  createIdentity()/createTransactionSignature()
- The name field from the `getAccount` result data does not contain the chain ID
  anymore. Before

      [ { name: 'admin*test-chain-HexTMJ',
      address:
       Uint8Array [
         177,
         202, ...

  Now:

      [ { name: 'admin',
      address:
       Uint8Array [
         177,
         202, ...

## 0.3.1

- @iov/core: Export SetNameTx
- Improve Windows compatibility of build system and add Edge tests

## 0.3.0

- @iov/ledger-bns: Implement LedgerSimpleAddressKeyringEntry.canSign
- @iov/ledger-bns: Add LedgerSimpleAddressKeyringEntry.deviceState
- @iov/keycontrol: Encrypt UserProfile using XChaCha20-Poly1305
- @iov/crypto: Add support for unhardened Secp256k1 HD derivation
- @iov/cli: Add support for top level await

Breaking changes

- Due to an enhanced encryption mechanism, UserProfiles stored with IOV-Core
  0.2.0 cannot be opened with 0.3.0. To migrate to the new version, extract the
  secret data using 0.2.0 and create a new UserProfile in 0.3.0.

## 0.2.0

Finalize library name, add documentation and open source

## 0.1.1

Expose type TransactionKind

## 0.1.0

The beginning of versioning

## 0.0.0

Initial development<|MERGE_RESOLUTION|>--- conflicted
+++ resolved
@@ -1,6 +1,5 @@
 # Changelog
 
-<<<<<<< HEAD
 ## 0.15.0
 
 - @iov/bcp: Add `isSwapTransaction` helper function.
@@ -99,12 +98,11 @@
   0.29.x and 0.30.x.
 - @iov/tendermint-rpc: Rename `ConsensusParams.blockSize` to `.block` and
   `BlockSizeParams` to `BlockParams`.
-=======
+
 ## 0.14.5
 
 - @iov/cli: Automatically import `TransactionId` from @iov/bcp.
 - @iov/crypto: Add `EnglishMnemonic.toString`; deprecate `.asString`.
->>>>>>> 586cdc0f
 
 ## 0.14.4
 
