# Changelog

<<<<<<< HEAD
## 0.14.1

- @iov/ethereum: Support serialization of atomic swap transactions (ETH and
  ERC20).

## 0.14.0

- @iov/bcp: Add `AtomicSwapHelpers.createId`.
- @iov/bns: Cache token data from chain.
- @iov/ethereum: Export `SwapContractEvent` enum and related helpers.
- @iov/ethereum: Export `EthereumLog` interface.
- @iov/ethereum: Add `decodeSwapProcessState` and `decodeEventSignature` ABI
  methods.
- @iov/ethereum: Add `atomicSwapEtherContractAddress` property to
  `EthereumConnectionOptions`.
- @iov/ethereum: Add optional `minHeight` and `maxHeight` parameters to
  `EthereumConnection.getSwaps`.
- @iov/stream: Create stream operator `dropDuplicates`.

Breaking changes

- @iov/bcp: Change type of `SwapData.timeout` and `SwapOfferTransaction.timeout`
  to `SwapTimeout = BlockHeightTimeout | TimestampTimeout`.
- @iov/bcp: Rename `SwapState.Expired` to `.Aborted` and `ExpiredSwap` to
  `AbortedSwap`.
- @iov/bcp: New type `Hash` used for atomic swap hashes. Use
  `AtomicSwapHelpers.hashPreimage` to create those hashes.
- @iov/bcp: Rename `SwapState` to `SwapProcessState`.
- @iov/bcp: Change type of `Fee.gasLimit` to string.
- @iov/bcp: Change type of `Account.balance` to array of `Amount`, i.e. remove
  the `tokenName` field.
- @iov/bcp: Remove obsolete type `BcpCoin`.
- @iov/bcp: Rename `BcpQueryTag` to `QueryTag` and `BcpTxQuery` to
  `TransactionQuery`.
- @iov/bcp: Rename `BcpAtomicSwapConnection` to `AtomicSwapConnection` and
  `BcpConnection` to `BlockchainConnection`.
- @iov/bcp: Rename `BcpTicker` to `Token`.
- @iov/bcp: Rename `BcpConnection.getTicker` to `getToken` and
  `BcpConnection.getAllTickers` to `.getAllTokens`.
- @iov/bns: Upgrade codec for compatibility with weave 0.14.x.
- @iov/ethereum: Options argument in `ethereumConnector`, `EthereumConnection`
  and `EthereumConnection.establish` is now required. Can be `{}`.
=======
## 0.13.6

- @iov/jsonrpc: Create `parseJsonRpcResponse2`, which combines
  `parseJsonRpcErrorResponse` and `parseJsonRpcSuccessResponse`. It will be
  renamed to `parseJsonRpcResponse` as soon as the existing
  `parseJsonRpcResponse` is removed.

## 0.13.5

- @iov/core: In `JsonRpcSigningServer`, decode all application level parameters
  via `TransactionEncoder.fromJson`. Before this was done inconsistently for
  `transaction` in `getIdentities` only.
- @iov/jsonrpc: Create `isJsonRpcSuccessResponse` analogue to
  `isJsonRpcErrorResponse`.
- @iov/jsonrpc: Create `parseJsonRpcErrorResponse`.
- @iov/jsonrpc: Create `parseJsonRpcSuccessResponse`.
- @iov/jsonrpc: Deprecate `parseJsonRpcError` and `parseJsonRpcResponse`.

## 0.13.4

- @iov/keycontrol: Export `ReadonlyWallet`.
- @iov/jsonrpc: Add `jsonRpcCode` constant object. Deprecate old `jsonRpcCode*`
  constants in favour of `jsonRpcCode`.
- @iov/core: Add `JsonRpcSigningServer`.
- @iov/core: Deprecate `JsRpcSigningServer` and related types in favour of
  `JsonRpcSigningServer`.
- @iov/core: Add `SigningServerCore.signedAndPosted`.
>>>>>>> 65212a30

## 0.13.3

- @iov/ethereum: Export `Erc20Options`.
- @iov/ethereum: Set ERC20 tokens in codec of `ethereumConnector`.
- @iov/ethereum: Deduplicate transaction events in `liveTx`/`listenTx`.

## 0.13.2

- @iov/ethereum: Avoid dependency on `@types/bn.js` from `index.d.ts`.

## 0.13.1

- @iov/ethereum: Allow querying of ERC20 token balances
- @iov/ethereum: Allow sending of ERC20 tokens
- @iov/ethereum: Support ERC20 tokens in `searchTx`, `listenTx` and `liveTx`.
- @iov/ethereum: Export instantiable `EthereumCodec` with `EthereumCodecOptions`
  argument. The old `ethereumCodec` is now a backward compatible instance of
  `EthereumCodec` with default options.
- @iov/ethereum: Implement `getFeeQuote` method on `EthereumConnection`.
- @iov/ethereum: Fix transaction fee parsing for transactions from RPC/scraper.
- @iov/ethereum: In `parseBytes`, convert on-chain `input`/memo data into hex
  representation when it is no valid UTF-8.
- @iov/ethereum: Add `pollInterval` to `EthereumConnectionOptions`.
- @iov/dpos: Let `Serialization.serializeTransaction` accept transactions with
  fee set.

## 0.13.0

- @iov/bcp: Add `AtomicSwapMerger`
- @iov/bcp: `AtomicSwapHelpers.createPreimage` and `.hashPreimage` are now
  available to perform BCP specific atomic swap operations
- @iov/bcp: Add `signedBy` field to `BcpTxQuery`.
- @iov/bcp: Add `memo` field to `SwapOfferTransaction`.
- @iov/bcp: Add `Fee` type and `isFee` helper function.
- @iov/bcp: Add `getFeeQuote` method to `BcpConnection`.
- @iov/bns: Implement `getFeeQuote` method on `BnsConnection`.
- @iov/keycontrol: Add `Keyring.getAllIdentities` and
  `Keyring.getWalletByIdentity`
- @iov/keycontrol: Add `UserProfile.getAllIdentities`
- @iov/keycontrol: Add `.previewIdentity` to the `ReadonlyWallet`/`Wallet`
  interfaces
- @iov/jsonrpc: Let `isJsonCompatibleDictionary` not accept non-simple objects
- @iov/lisk: Implement `watchBlockHeaders` method on `LiskConnection`.
- @iov/lisk: Implement `getFeeQuote` method on `LiskConnection`.
- @iov/rise: Implement `getFeeQuote` method on `RiseConnection`.

Breaking changes

- @iov/bcp-types: Renamed to @iov/bcp
- @iov/bcp: Pluralize `.amounts` property and change to `Amount` array in
  `SwapOfferTransaction`, `SwapData`
- @iov/bcp: Rename `BcpAtomicSwap` to `AtomicSwap`
- @iov/bcp: Rename atomic swap query types to `AtomicSwapQuery`,
  `AtomicSwapRecipientQuery`, `AtomicSwapSenderQuery`, `AtomicSwapIdQuery`,
  `AtomicSwapHashlockQuery`, `isAtomicSwap*Query`.
- @iov/bcp: Rename `bnsSwapQueryTags` to `bnsSwapQueryTag`
- @iov/bcp: Let `SwapOfferTransaction` take a `hash` instead of a `preimage`.
- @iov/bcp: Rename `SwapData.hashlock` to `SwapData.hash`
- @iov/bcp: Remove `SwapCounterTransaction` in favour of `SwapOfferTransaction`
  for both offer and counter offer.
- @iov/bcp: Transaction fee data (including gas data) is now stored under a
  `fee` key.
- @iov/bcp: Rename `SwapTimeoutTransaction` to `SwapAbortTransaction` and
  `isSwapTimeoutTransaction` to `isSwapAbortTransaction`.
- @iov/bcp: Convert type `Nonce` from Int53 to number to simplify use over
  JavaScript and JSON interfaces.
- @iov/bns: Remove `bnsNonceTag` in favour of `BcpTxQuery.signedBy`.
- @iov/core: Remove wallet ID argument from `MultiChainSigner.signAndPost`
- @iov/core: Rename `JsonRpcSigningServer` to `JsRpcSigningServer` and convert
  interface from JSON to JavaScript.
- @iov/encoding: Remove `Uint32.asNumber`. Use `Uint32.toNumber` instead.
- @iov/ethereum: The `options` parameter of `ethereumConnector` does not allow
  strings anymore. Use `{ wsUrl: myWebsocketUrl }` instead.
- @iov/jsonrpc: Make request and response types generic in
  `SimpleMessagingConnection`.
- @iov/keycontrol: Remove `HdPaths.metamaskHdKeyTree`. Use `HdPaths.ethereum`
  instead.
- @iov/keycontrol: `Keyring.getWallet` and `Keyring.getWallets` return the
  immutable type ReadonlyWallet now. New functions to mutate wallets are added:
  `Keyring.setWalletLabel`, `.createIdentity`, `.setIdentityLabel` are added.
- @iov/keycontrol: Let `Keyring.addWallet` return a `WalletInfo` object
- @iov/keycontrol: `Keyring.addWallet` now stores a copy of the wallet
- @iov/keycontrol: Identities now must be unique in `Keyring`.
- @iov/keycontrol: Remove identity argument from `UserProfile.signTransaction`
- @iov/keycontrol: Remove wallet ID argument from `UserProfile.signTransaction`,
  `.appendSignature`, `.setIdentityLabel` and `.getIdentityLabel` as well as
  `Keyring.setIdentityLabel`.
- @iov/ledger-bns: Package removed from this monorepo and now available at
  https://github.com/iov-one/iov-ledger-bns
- @iov/iov-core: Constructor of `SigningServerCore` now takes two arguments for
  authozization callbacks.

## 0.12.3

- @iov/ethereum: Add missing dependencies on @iov/socket and @iov/stream
- @iov/ethereum: Export `toChecksummedAddress`

## 0.12.2

- @iov/crypto: Add `Secp256k1.recoverPubkey` to recover pubkey from signature
  and message
- @iov/ethereum: Implement pubkey recovery when parsing transaction in search by
  transaction ID.
- @iov/ethereum: Transaction parsing now works for pre-EIP155 signatures
- @iov/ethereum: Let listenTx/liveTx return signer's pubkey
- @iov/ethereum: Let `.getAccount` return undefined when balance is 0

## 0.12.1

- @iov/bns: Encode transaction fees
- @iov/bns: Export `ChainAddressPair`
- @iov/ethereum: Allow passing `EthereumConnectionOptions` instead of websocket
  URL into second `ethereumConnector` parameter.

## 0.11.3

- @iov/ethereum: Allow passing `EthereumConnectionOptions` instead of websocket
  URL into second `ethereumConnector` parameter.

## 0.12.0

Breaking changes

- @iov/bcp-types: Remove `Bcp*` prefix from `BcpAccount`, `BcpAccountQuery`,
  `BcpAddressQuery`, `BcpPubkeyQuery`
- @iov/bcp-types: Remove `Account.name` in favour of BNS' username NFTs.
- @iov/bcp-types: Remove `BcpConnection.changeBlock` along with its
  implementations in favour of `BcpConnection.watchBlockHeaders`.
- @iov/bcp-types: Remove `BcpQueryEnvelope` and `dummyEnvelope`
- @iov/bcp-types: Change return type of `BcpAtomicSwapConnection.getSwap` to
  promise of `ReadonlyArray<BcpAtomicSwap>`.
- @iov/bcp-types: Rename methods to plural: `BcpAtomicSwapConnection.getSwaps`
  and `.watchSwaps`.
- @iov/bns: Binary compatibility for weave v0.10.x+ (breaks for all earlier
  versions)
- @iov/bns: Remove obsolete `SetNameTx`
- @iov/bns: Remove `BnsConnection.status`

## 0.11.2

- @iov/cli: Import Lisk, RISE and Ethereum symbols automatically
- @iov/ethereum: Expose `pubkeyToAddress`

## 0.11.1

- @iov/ethereum: Fix error reporting when signing and sending transactions
- @iov/keycontrol: Add `HdPaths.ethereum` for Ethereum HD path derivation
- @iov/keycontrol: Deprecate `HdPaths.metamaskHdKeyTree` in favour of
  `HdPaths.ethereum`

## 0.11.0

- @iov/bcp-types: `BcpConnection.getNonce` now returns a `Promise<Nonce>` and
  implementations set a default value on their own.
- @iov/bcp-types: Expose `publicKeyBundleEquals`
- @iov/bcp-types: Add `fractionalDigits` to `BcpTicker`
- @iov/ethereum: Add new package with Ethereum support
- @iov/jsonrpc: Add new package for type-safe JSON-RPC 2.0 interfaces and
  response parsers. This is used for out-of-process signing and can be reused in
  @iov/ethereum and @iov/tendermint-rpc later on.
- @iov/keycontrol: Add `HdPaths.bip44Like` and `HdPaths.iov`
- @iov/iov-core: Add `MultiChainSigner.shutdown` to shutdown the signer.
- @iov/iov-core: Add `MultiChainSigner.isValidAddress` for chain-specific
  address input validation.
- @iov/stream: Add an implementation of `concat` that buffers stream events
- @iov/stream: Add `firstEvent` as a special case of `toListPromise` with one
  element
- @iov/tendermint-rpc: Add support for Tendermint 0.27.x

Breaking changes

- @iov/tendermint-rpc: Changed some interfaces to remove dependency on
  base-types. `PostableBytes` -> `TxBytes`, `PublicKeyBundle` ->
  `ValidatorPubkey`, `ChainId` -> `string`.
- @iov/base-types: Package removed and all its types are now in @iov/bcp-types.
- @iov/bcp-types: Convert `TxReadCodec.keyToAddress` into
  `identityToAddress(identity: PublicIdentity)`
- @iov/bcp-types: `BcpConnection.watchNonce` and all its implementations were
  removed
- @iov/bcp-types: Return type of `BcpConnection.getAccount` was changed to
  `BcpAccount | undefined` to better represent the one-or-none result.
- @iov/bcp-types: Remove `BcpValueNameQuery` from `.getAccount` and
  `.watchAccount` as we're migrating from wallet nicknames to username NFTs.
- @iov/bcp-types: Convert `BcpQueryEnvelope` to `ReadonlyArray` in return type
  of `BcpConnection.getAllTickers`.
- @iov/bcp-types: Convert `BcpQueryEnvelope` to `BcpTicker | undefined` in
  return type of `BcpConnection.getTicker`.
- @iov/bcp-types: Migrate `UnsignedTransaction.chainId` and `.signer` into
  `.creator`
- @iov/bcp-types: Add `BcpConnection.getNonces`
- @iov/bcp-types: Add `BcpTxQuery.sentFromOrTo` in favour of package-specific
  address tags
- @iov/bcp-types: Removed `Bcp` prefix from `BcpTransactionState`,
  `BcpBlockInfoPending`, `BcpBlockInfoInBlock`, `BcpBlockInfo`.
- @iov/bcp-types: Add block info state `BlockInfoFailed`.
- @iov/bcp-types: Handle failed transactions in `searchTx`/`listenTx`/`liveTx`
  and `postTx`.
- @iov/bns: Convert `.owner` in `BnsUsernameNft` and `BnsBlockchainNft` to
  `Address`
- @iov/bns: In `BncConnection.watchBlockHeaders`, the block header events
  temporarily contain a dummy `id` string until ID calculation is implemented
- @iov/core: Remove `MultiChainSigner.getNonce`. If you really need this, use
  `signer.connection(chainId).getNonce({ address: addr })` instead.
- @iov/core: Removed BNS re-exports `bnsConnector`, `bnsFromOrToTag`,
  `bnsNonceTag`, `bnsSwapQueryTags`. Import them from @iov/bns.
- @iov/core: Convert `MultiChainSigner.keyToAddress` into
  `identityToAddress(identity: PublicIdentity)`
- @iov/keycontrol: Move `PublicIdentity` into @iov/bcp-types; add `chainId`
- @iov/keycontrol: Add chain ID argument to `UserProfile.createIdentity` and
  `Wallet.createIdentity`
- @iov/keycontrol: Remove redundant chainId parameter from
  `Wallet.createTransactionSignature`
- @iov/keycontrol: Remove `LocalIdentity`/`LocalIdentityId` and create
  `UserProdile.getIdentityLabel` to provide labels
- @iov/tendermint-rpc: Remove support for Tendermint 0.20 and 0.21
- @iov/tendermint-rpc: Rename `TxResponse.txResult` -> `.result`
- @iov/crypto: Remove support for ripemd160

## 0.10.4

- @iov/lisk: Implement `LiskConnection.watchAccount`
- @iov/lisk: Support search by address tag in `LiskConnection.searchTx`
- @iov/lisk: Support search by minHeight/maxHeight in `LiskConnection.searchTx`
- @iov/lisk: Implement `LiskConnection.liveTx`
- @iov/rise: Implement `RiseConnection.watchAccount`
- @iov/rise: Support search by address tag in `RiseConnection.searchTx`
- @iov/keycontrol: Fix parameter type of `UserProfile.createIdentity` to allow
  creating identities using `Ed25519Keypair`.

## 0.10.3

- @iov/cli: Fix levelup import

## 0.10.2

- @iov/bcp-types: Add `BcpAccount.pubkey` and implement in Lisk, RISE and BNS.
- @iov/core: `MultiChainSigner.getNonce` was deprecated.

## 0.10.1

- @iov/tendermint-rpc: convert `const enum`s to `enum`s in public interface to
  allow callers to use `--isolatedModules`.

## 0.10.0

- @iov/bcp-types: `BcpTransactionResponse` now contains a `blockInfo` property
  that allows you to get block related data associated with the transactions and
  subscribing to updates. `metadata` was deprecated in favour of `blockInfo`.
- @iov/bcp-types: the new interfaces `getBlockHeader` and `watchBlockHeaders`
  provide block header information.
- @iov/bns: Fix encoding of `BcpTxQuery.hash` in `listenTx` and `liveTx`
- @iov/socket: New package with wrappers around WebSockets: `SocketWrapper` and
  `StreamingSocket` used by tendermint-rpc and Ethereum.
- @iov/stream: Add `toListPromise` that collects stream events and returns a
  list when done.
- @iov/stream: `ValueAndUpdates.waitFor` now returns the values that matched the
  search condition.
- @iov/stream: `DefaultValueProducerCallsbacks.error` added to produce errors.
- @iov/tendermint-rpc: Gracefully handle duplicate subscriptions.

Breaking changes

- @iov/base-types: Remove `TxId` in favour of `TxHash` in @iov/tendermint-rpc.
- @iov/bcp-types: An `Amount` is now a `quantity` expressed as a string, a
  `fractionalDigits` number and a `tokenTicker`. This replaces the `whole`,
  `fractional` pair. `BcpTicker` does not contain `sigFigs` anymore because it
  is not needed there. `BcpCoin` is now an `Amount` and a `BcpTicker`.
- @iov/bcp-types: Wrapper type `BcpNonce` was dropped from all interfaces in
  favour of just `Nonce`.
- @iov/bcp-types: `BcpConnection.getNonce`/`.watchNonce` now only accept
  `BcpAddressQuery` or `BcpPubkeyQuery` as argument type.
- @iov/bcp-types: `BcpConnection.listenTx` now takes an `BcpTxQuery` argument
  analogue to `.searchTx` and `.liveTx`.
- @iov/bcp-types: `BcpTransactionResponse` was removed in favour of the new
  `PostTxResponse`.
- @iov/bcp-types: Change binary `TransactionIdBytes` to printable
  `TransactionId` and use in `TxCodec.identifier`, `PostTxResponse` and
  `BcpTxQuery`.
- @iov/bcp-types: `BcpTxQuery.tags` is now optional
- @iov/bcp-types: Remove type `RecipientId`; use `Address` instead.
- @iov/bcp-types: Remove unused `BaseTx.ttl` and `TtlBytes`
- @iov/bcp-types: Allow extension of transaction types: move BNS transactions
  into @iov/bns, rename generic ones to `SendTransaction` and
  `Swap{Offer,Claim,Counter,Timeout}Transaction`. Property `kind` is now a
  string in the format "{domain}/{concrete_type}", e.g. "bcp/send" or
  "bns/set_name".
- @iov/bns: `BnsConnection.postTx` now resolves before a transaction is in a
  block. The field `blockInfo` of its response can be used to track the
  transaction state.
- @iov/bns: `getHeader`/`watchHeaders` were removed in favour of
  `getBlockHeader`/`watchBlockHeaders` from BCP.
- @iov/core: Rename `MultiChainSigner.signAndCommit` -> `.signAndPost`
- @iov/crpto: the new types `Secp256k1Signature` and
  `ExtendedSecp256k1Signature` replace DER encoded signatures in `Secp256k1`.
- @iov/faucets: Remove `BovFaucet`. Use `IovFaucet` instead.
- @iov/keycontrol: `Secp256k1HdWallet.createTransactionSignature` now uses the
  custom fixed length encoding instead of DER to allow blockchains utilizing the
  recovery parameter.
- @iov/stream: `streamPromise` was renamed to `fromListPromise`.
- @iov/tendermint-rpc: Rename `txCommitSuccess` to `broadcastTxCommitSuccess`
  and add `broadcastTxSyncSuccess`
- @iov/tendermint-rpc: Remove all fields from `BroadcastTxAsyncResponse`
- @iov/tendermint-rpc: Change type of `BroadcastTxSyncResponse.hash` to `TxId`
- @iov/tendermint-rpc: Un-export interface `RpcTxEvent`
- @iov/tendermint-rpc: Change all `Method` enum names to PascalCase
- @iov/tendermint-rpc: `Client.subscribeTx` now takes a `QueryString` argument
- @iov/tendermint-rpc: Support for Tendermint version 0.20.0 and 0.21.0 is
  deprecated and will be removed in the next version of IOV-Core. If you need
  support for Tendermint < 0.25.0, please open an issue on Github and we'll
  maintain it.

## 0.9.3

- @iov/bns: Add missing error propagation from `searchTx`/`listenTx` into
  `liveTx` stream.

## 0.9.2

- @iov/bns: Add `getHeader` and `watchHeaders` methods to access block headers

## 0.9.1

- @iov/stream: Generalize `streamPromise` to take a promise of an iterable
- @iov/bns: Fix order of events in `listenTx`. All history tx events are now
  emitted before updates.

## 0.9.0

- @iov/core: Export `Secp256k1HdWallet` and import by default in @iov/cli.
- @iov/faucets: Postpone removal of `BovFaucet` to 0.10.x

Breaking changes

- @iov/bcp-types: Rename `FungibleToken` to `Amount`
- @iov/bns: Re-generate BNS codec from weave v0.9.0 and adapt wrapper types.
- @iov/bns: Add support for blockchain and username NFTs
- @iov/crypto: Convert pubkey of Secp256k1Keypair into uncompressed format with
  prefix `04`.
- @iov/crypto: Secp256k1.createSignature/.verifySignature now comsume a message
  hash and do no hashing internally.
- @iov/dpos: Rename `Amount`/`parseAmount` to `Quantity`/`parseQuantity`
- @iov/keycontrol: Let `Secp256k1HdWallet` work on uncompressed pubkeys. Since
  `Secp256k1HdWallet` was not used yet, there is no migration for existing
  `Secp256k1HdWallet`.
- @iov/tendermint-types: Move types `PrivateKeyBundle`, `PrivateKeyBytes` into
  @iov/bns; split `Tag` into `BcpQueryTag` in @iov/bcp-types and `QueryTag` in
  @iov/tendermint-rpc; rename `TxQuery` into `BcpTxQuery` in @iov/bcp-types;
  make `SignatureBundle` available in @iov/tendermint-rcp only and rename to
  `VoteSignatureBundle`; move `buildTxQuery` into @iov/bns.
- @iov/tendermint-types: renamed to @iov/base-types

## 0.8.1

- @iov/dpos: Deduplicate `Serialization` from Lisk and RISE
- @iov/keycontrol: Add `Wallet.printableSecret` and
  `UserProfile.printableSecret`
- @iov/keycontrol: Add `HdPaths.bip44` and `HdPaths.metamaskHdKeyTree` HD path
  builders
- @iov/tendermint-rpc: Ensure transaction search results are sorted by height

## 0.8.0

- @iov/dpos: Add new package with shared code for Lisk and RISE. Don't use this
  directly. No code change necessary for users of @iov/lisk and @iov/rise.
- @iov/faucets: add `IovFaucet` to connect to the new faucet application
- @iov/keycontrol: add format versioning to `Wallet`, `Keyring`, keyring
  encryption and `UserProfile`

Deprecations

- @iov/faucets: `BovFaucet` is deprecated and will be removed in 0.9. Migrate to
  the `IovFaucet`.

Breaking changes

- @iov/lisk: LiskConnection.postTx does not wait for block anymore (analogue to
  RiseConnection.postTx), making it faster and more reliable. Transaction state
  tracking will improve in the future.
- Due to updates in all serialization formats, UserProfiles stored with earlier
  versions of IOV-Core cannot be opened with 0.8.0. To migrate to the new
  version, extract the secret data using an older version and create a new
  UserProfile in 0.8.0.

## 0.7.1

- @iov/lisk: Implement `LiskConnection.getTicker` and `.getAllTickers`
- @iov/rise: Implement `RiseConnection.getTicker` and `.getAllTickers`

## 0.7.0

- @iov/bcp-types: optional field `expectedChainId` added to `ChainConnector`
- @iov/bcp-types: `BcpConnection.getAccount` can now be called with a pubkey
  input
- @iov/bcp-types: `TxReadCodec` and all its implementations now contain a
  `isValidAddress` method
- @iov/core: `MultiChainSigner.addChain` now returns chain information of the
  chain added
- @iov/lisk: new package to connect to the Lisk blockchain
- @iov/rise: new package to connect to the RISE blockchain
- @iov/encoding: bech32 encoding support for address bytes
- @iov/keycontrol: `UserProfile.setEntry()` now returns `WalletInfo` of new
  wallet added, for ease of use

Breaking changes

- @iov/bcp-types: `Address` is now a `string` instead of an `Uint8Array`
- @iov/bcp-types: `BcpTransactionResponse.metadata.success` was removed since
  failures are reported as promise rejections
- @iov/bcp-types: `Nonce` is now implemented by `Int53` from @iov/encoding
  instead of `Long`
- @iov/bns: `Client` was renamed to `BnsConnection`. The `connect()` function
  was renamed to `BnsConnection.establish()`
- @iov/core: rename `IovWriter` to `MultiChainSigner`
- @iov/core: rename the getter `reader` to `connection` in `MultiChainSigner`
- @iov/faucets: `BovFaucet.credit` now expects an address in bech32 format
- @iov/keycontrol: `Ed25519KeyringEntry` now takes a keypair as an argument in
  `createIdentity()`
- @iov/keycontrol: `Ed25519SimpleAddressKeyringEntry` was removed in favour of
  `Ed25519HdWallet` together with `HdPaths.simpleAddress`
- @iov/keycontrol: in `UserProfile`, `.entriesCount`, `.entryLabels` and
  `.entryIds` have been merged into `.wallets`
- @iov/keycontrol: in `UserProfile`, `.setEntryLabel`, `.createIdentity`,
  `.setIdentityLabel`, `.getIdentities`, `.signTransaction`, `.appendSignature`
  now only accept string IDs for the entry/wallet argument
- @iov/keycontrol: `DefaultValueProducer` and `ValueAndUpdates` moved into
  @iov/stream
- @iov/keycontrol: `KeyringEntry.createIdentity` now takes a required options
  argument of type
  `Ed25519KeyringEntry | ReadonlyArray<Slip10RawIndex> | number`
- @iov/keycontrol: rename symbols to `Wallet`, `WalletId`,
  `WalletImplementationIdString`, `WalletSerializationString`
- @iov/keycontrol: rename `Ed25519KeyringEntry` to `Ed25519WalletId`
- @iov/keycontrol: in `Keyring`, rename `.getEntries/.getEntryById` to
  `.getWallets/.getWallet`
- @iov/keycontrol: in `Keyring`, remove obsolete `.getEntryByIndex`
- @iov/keycontrol: in `UserProfile`, rename `.addEntry/.setEntryLabel` to
  `.addWallet/.setWalletLabel`
- @iov/ledger-bns: in `LedgerSimpleAddressKeyringEntry`, `.createIdentity` takes
  an index argument
- @iov/ledger-bns: rename `LedgerSimpleAddressKeyringEntry` to
  `LedgerSimpleAddressWallet`
- Due to updates in the Keyring serialization, UserProfiles stored with earlier
  versions of IOV-Core cannot be opened with 0.7.0. To migrate to the new
  version, extract the secret data using an older version and create a new
  UserProfile in 0.7.0.

## 0.6.1

- @iov/keycontrol: add Ed25519HdWallet and Secp256k1HdWallet that work like
  Ed25519SimpleAddressKeyringEntry but allow derivation of arbirtary SLIP-0010
  paths
- @iov/core: move ChainConnector into @iov/bcp-types to avoid new chains to
  depend on @iov/core
- @iov/bcp-types: various refactorings to improve multi chain support

Other notes

- The new name for keyring entries is "wallet". A keyring contains multiple
  wallets. This transition was started with the intoduction of Ed25519HdWallet
  and Secp256k1HdWallet and other incompatible API changes will follow in 0.7.
- We welcome our first external code contributor @SpasZahariev! If you want to
  get familiar woth the codebase, check the issues labeled with "good first
  issue".

## 0.6.0

- @iov/core: expose Ed25519KeyringEntry
- @iov/keycontrol: refactor entry ID generation
- @iov/bcp-types: rename interface IovReader -> BcpConnection
- @iov/bcp-types: make BcpConnection.chainId() synchronous for easier use by
  clients
- @iov/bns: expose transaction result
- @iov/bns: expose atomic swap queries on the bns client
- @iov/bns: transaction search can handle unlimited number of results

Breaking changes

- Due to updates in the Keyring serialization, UserProfiles stored with earlier
  versions of IOV-Core cannot be opened with 0.6.0. To migrate to the new
  version, extract the secret data using an older version and create a new
  UserProfile in 0.6.0.

## 0.5.4

- @iov/cli: fix global installation support

## 0.5.3

- @iov/core and @iov/keycontrol: use strict types for keyring entry IDs

## 0.5.2

- @iov/bns: increase transaction search results to 100 items
- @iov/core and @iov/keycontrol: add keyring entry IDs
- @iov/keycontrol: ensure Ed25519SimpleAddressKeyringEntry.fromEntropyWithCurve/
  and .fromMnemonicWithCurve return the correct type

**Note: this version was published with an outdated build and should not be
used**

## 0.5.1

- @iov/bns: expose transaction IDs

## 0.5.0

- @iov/bns: Add support of listening to change events, watching accounts, txs
- @iov/core: Simplify construction of IovWriter
- @iov/crypto: Rename all `Slip0010*` symbols to `Slip10*`
- @iov/crypto: Fix keypair representation of Secp256k1.makeKeypair
- @iov/tendermint: Add support for subscribing to events

Breaking changes

- Due to multi curve support in keyring entries, UserProfiles stored with
  earlier versions of IOV-Core cannot be opened with 0.5.0. To migrate to the
  new version, extract the secret data using 0.4.1 and create a new UserProfile
  in 0.5.0.
- The IovWriter construction is changed. You can probably save a line there.
  Please look at @iov/core README to see how to build it.

## 0.4.1

- @iov/faucets: package added to provide easy access to a BovFaucet

## 0.4.0

- @iov/core: Add disconnect method to IovReader
- @iov/tendermint-rpc: Add disconnect method to WebsocketClient
- @iov/ledger-bns: Improved USB connectivity due to hw-transport-node-hid
  upgrade

Breaking changes

- @iov/cli: wait() helper function removed
- @iov/ledger-bns: LedgerSimpleAddressKeyringEntry.startDeviceTracking() must be
  called before getting device state or calling
  createIdentity()/createTransactionSignature()
- The name field from the `getAccount` result data does not contain the chain ID
  anymore. Before

      [ { name: 'admin*test-chain-HexTMJ',
      address:
       Uint8Array [
         177,
         202, ...

  Now:

      [ { name: 'admin',
      address:
       Uint8Array [
         177,
         202, ...

## 0.3.1

- @iov/core: Export SetNameTx
- Improve Windows compatibility of build system and add Edge tests

## 0.3.0

- @iov/ledger-bns: Implement LedgerSimpleAddressKeyringEntry.canSign
- @iov/ledger-bns: Add LedgerSimpleAddressKeyringEntry.deviceState
- @iov/keycontrol: Encrypt UserProfile using XChaCha20-Poly1305
- @iov/crypto: Add support for unhardened Secp256k1 HD derivation
- @iov/cli: Add support for top level await

Breaking changes

- Due to an enhanced encryption mechanism, UserProfiles stored with IOV-Core
  0.2.0 cannot be opened with 0.3.0. To migrate to the new version, extract the
  secret data using 0.2.0 and create a new UserProfile in 0.3.0.

## 0.2.0

Finalize library name, add documentation and open source

## 0.1.1

Expose type TransactionKind

## 0.1.0

The beginning of versioning

## 0.0.0

Initial development<|MERGE_RESOLUTION|>--- conflicted
+++ resolved
@@ -1,10 +1,56 @@
 # Changelog
 
-<<<<<<< HEAD
 ## 0.14.1
 
+- @iov/core: Add `JsonRpcSigningServer`.
+- @iov/core: Deprecate `JsRpcSigningServer` and related types in favour of
+  `JsonRpcSigningServer`.
+- @iov/core: Add `SigningServerCore.signedAndPosted`.
+- @iov/core: In `JsonRpcSigningServer`, decode all application level parameters
+  via `TransactionEncoder.fromJson`. Before this was done inconsistently for
+  `transaction` in `getIdentities` only.
 - @iov/ethereum: Support serialization of atomic swap transactions (ETH and
   ERC20).
+- @iov/jsonrpc: Add `jsonRpcCode` constant object. Deprecate old `jsonRpcCode*`
+  constants in favour of `jsonRpcCode`.
+- @iov/jsonrpc: Create `isJsonRpcSuccessResponse` analogue to
+  `isJsonRpcErrorResponse`.
+- @iov/jsonrpc: Create `parseJsonRpcErrorResponse`.
+- @iov/jsonrpc: Create `parseJsonRpcSuccessResponse`.
+- @iov/jsonrpc: Deprecate `parseJsonRpcError` and `parseJsonRpcResponse`.
+- @iov/jsonrpc: Create `parseJsonRpcResponse2`, which combines
+  `parseJsonRpcErrorResponse` and `parseJsonRpcSuccessResponse`. It will be
+  renamed to `parseJsonRpcResponse` as soon as the existing
+  `parseJsonRpcResponse` is removed.
+- @iov/keycontrol: Export `ReadonlyWallet`.
+
+## 0.13.6
+
+- @iov/jsonrpc: Create `parseJsonRpcResponse2`, which combines
+  `parseJsonRpcErrorResponse` and `parseJsonRpcSuccessResponse`. It will be
+  renamed to `parseJsonRpcResponse` as soon as the existing
+  `parseJsonRpcResponse` is removed.
+
+## 0.13.5
+
+- @iov/core: In `JsonRpcSigningServer`, decode all application level parameters
+  via `TransactionEncoder.fromJson`. Before this was done inconsistently for
+  `transaction` in `getIdentities` only.
+- @iov/jsonrpc: Create `isJsonRpcSuccessResponse` analogue to
+  `isJsonRpcErrorResponse`.
+- @iov/jsonrpc: Create `parseJsonRpcErrorResponse`.
+- @iov/jsonrpc: Create `parseJsonRpcSuccessResponse`.
+- @iov/jsonrpc: Deprecate `parseJsonRpcError` and `parseJsonRpcResponse`.
+
+## 0.13.4
+
+- @iov/keycontrol: Export `ReadonlyWallet`.
+- @iov/jsonrpc: Add `jsonRpcCode` constant object. Deprecate old `jsonRpcCode*`
+  constants in favour of `jsonRpcCode`.
+- @iov/core: Add `JsonRpcSigningServer`.
+- @iov/core: Deprecate `JsRpcSigningServer` and related types in favour of
+  `JsonRpcSigningServer`.
+- @iov/core: Add `SigningServerCore.signedAndPosted`.
 
 ## 0.14.0
 
@@ -43,35 +89,6 @@
 - @iov/bns: Upgrade codec for compatibility with weave 0.14.x.
 - @iov/ethereum: Options argument in `ethereumConnector`, `EthereumConnection`
   and `EthereumConnection.establish` is now required. Can be `{}`.
-=======
-## 0.13.6
-
-- @iov/jsonrpc: Create `parseJsonRpcResponse2`, which combines
-  `parseJsonRpcErrorResponse` and `parseJsonRpcSuccessResponse`. It will be
-  renamed to `parseJsonRpcResponse` as soon as the existing
-  `parseJsonRpcResponse` is removed.
-
-## 0.13.5
-
-- @iov/core: In `JsonRpcSigningServer`, decode all application level parameters
-  via `TransactionEncoder.fromJson`. Before this was done inconsistently for
-  `transaction` in `getIdentities` only.
-- @iov/jsonrpc: Create `isJsonRpcSuccessResponse` analogue to
-  `isJsonRpcErrorResponse`.
-- @iov/jsonrpc: Create `parseJsonRpcErrorResponse`.
-- @iov/jsonrpc: Create `parseJsonRpcSuccessResponse`.
-- @iov/jsonrpc: Deprecate `parseJsonRpcError` and `parseJsonRpcResponse`.
-
-## 0.13.4
-
-- @iov/keycontrol: Export `ReadonlyWallet`.
-- @iov/jsonrpc: Add `jsonRpcCode` constant object. Deprecate old `jsonRpcCode*`
-  constants in favour of `jsonRpcCode`.
-- @iov/core: Add `JsonRpcSigningServer`.
-- @iov/core: Deprecate `JsRpcSigningServer` and related types in favour of
-  `JsonRpcSigningServer`.
-- @iov/core: Add `SigningServerCore.signedAndPosted`.
->>>>>>> 65212a30
 
 ## 0.13.3
 
