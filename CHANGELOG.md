# Changelog

<<<<<<< HEAD
## 0.15.0

- @iov/bcp: Add `isSwapTransaction` helper function.
- @iov/bcp: Add `isOpenSwap`, `isClaimedSwap` and `isAbortedSwap` helper
  functions.
- @iov/bns: Add support for multisignature transactions.
- @iov/bns: Add `CreateMultisignatureTx` and `UpdateMultisignatureTx` types
  along with `Participant`.
- @iov/ethereum: Add `createEtherSwapId` and `createErc20SwapId` static methods.
- @iov/ethereum: Add `SwapIdPrefix` enum.
- @iov/ethereum: Add `Erc20TokensMap` type.
- @iov/ethereum: Add `Erc20ApproveTransaction` type and
  `isErc20ApproveTransaction` helper function.
- @iov/ethereum: Add support for ERC 20 `approve` transactions.
- @iov/ethereum: Add support for ERC20 atomic swap transactions.
- @iov/socket: Add 10 second timeout to `SocketWrapper`. Value can be configured
  using an optional constructor argument.
- @iov/socket: Add 10 second timeout to `StreamingSocket`. Value can be
  configured using an optional constructor argument.

Breaking changes

- @iov/bcp: Remove unused type `SwapIdString`.
- @iov/bcp: Remove `AtomicSwapHelpers.createId`, which is now the responsibility
  of individual blockchain connections.
- @iov/bcp: Add `SwapId` type, and use where appropriate. This is an interface
  containing `SwapIdBytes` and can be extended on a per-chain basis.
- @iov/bcp: Rename `AtomicSwapIdQuery.swapid` to `AtomicSwapIdQuery.id`.
- @iov/bcp: Rename `AtomicSwapHashlockQuery.hashlock` to
  `AtomicSwapHashQuery.hash` and change to type `Hash`; rename
  `isAtomicSwapHashlockQuery` to `isAtomicSwapHashQuery`.
- @iov/bcp: Rename `PublicIdentity` to `Identity`, `isPublicIdentity` to
  `isIdentity` and `publicIdentityEquals` to `identityEquals`.
- @iov/bns: Switch to new `SwapId` type instead of `SwapIdBytes` where
  appropriate.
- @iov/core: Remove `JsRpcSigningServer` and all related JS-RPC types.
- @iov/core: Change return type of `SigningServerCore.signAndPost` to
  `TransactionId | null`.
- @iov/core: Remove re-exports `Address`, `ChainId`, `Nonce`, `SendTransaction`,
  `TokenTicker` from @iov/bcp and `Ed25519HdWallet`, `Ed25519Wallet`, `HdPaths`,
  `Keyring`, `Secp256k1HdWallet`, `UserProfile`, `Wallet`, `WalletId`,
  `WalletImplementationIdString`, `WalletSerializationString` from
  @iov/keycontrol.
- @iov/ethereum: Switch to new `SwapId` type instead of `SwapIdBytes` where
  appropriate.
- @iov/jsonrpc: The `id` field of `JsonRpcRequest`, `JsonRpcSuccessResponse` and
  `JsonRpcErrorResponse` is now of type `JsonRpcId`, which can be a string or a
  number.
- @iov/jsonrpc: Remove `parseJsonRpcResponse` and `parseJsonRpcError`.
=======
## 0.14.3

- @iov/socket: Fix bug in `SocketWrapper` where the timeout error was triggered
  even if the connection was successfully established.
>>>>>>> 38904069

## 0.14.2

- @iov/jsonrpc: Add `makeJsonRpcId`.
- @iov/socket: Add 10 second timeout to `SocketWrapper`. Value can be configured
  using an optional constructor argument.
- @iov/socket: Add 10 second timeout to `StreamingSocket`. Value can be
  configured using an optional constructor argument.
- @iov/core: Add an optional argument `meta` to `GetIdentitiesAuthorization`,
  `SignAndPostAuthorization`, `SigningServerCore.getIdentities`,
  `SigningServerCore.signAndPost`, `JsonRpcSigningServer.handleUnchecked` and
  `JsonRpcSigningServer.handleChecked` which allows passing request meta
  information from the request handler to the authorization callbacks.

## 0.13.8

- @iov/socket: Fix bug in `SocketWrapper` where the timeout error was triggered
  even if the connection was successfully established.

## 0.13.7

- @iov/jsonrpc: Add `makeJsonRpcId`.
- @iov/socket: Add 10 second timeout to `SocketWrapper`. Value can be configured
  using an optional constructor argument.
- @iov/socket: Add 10 second timeout to `StreamingSocket`. Value can be
  configured using an optional constructor argument.
- @iov/core: Add an optional argument `meta` to `GetIdentitiesAuthorization`,
  `SignAndPostAuthorization`, `SigningServerCore.getIdentities`,
  `SigningServerCore.signAndPost`, `JsonRpcSigningServer.handleUnchecked` and
  `JsonRpcSigningServer.handleChecked` which allows passing request meta
  information from the request handler to the authorization callbacks.

## 0.14.1

- @iov/core: Add `JsonRpcSigningServer`.
- @iov/core: Deprecate `JsRpcSigningServer` and related types in favour of
  `JsonRpcSigningServer`.
- @iov/core: Add `SigningServerCore.signedAndPosted`.
- @iov/core: In `JsonRpcSigningServer`, decode all application level parameters
  via `TransactionEncoder.fromJson`. Before this was done inconsistently for
  `transaction` in `getIdentities` only.
- @iov/ethereum: Support serialization of atomic swap transactions (ETH and
  ERC20).
- @iov/jsonrpc: Add `jsonRpcCode` constant object. Deprecate old `jsonRpcCode*`
  constants in favour of `jsonRpcCode`.
- @iov/jsonrpc: Create `isJsonRpcSuccessResponse` analogue to
  `isJsonRpcErrorResponse`.
- @iov/jsonrpc: Create `parseJsonRpcErrorResponse`.
- @iov/jsonrpc: Create `parseJsonRpcSuccessResponse`.
- @iov/jsonrpc: Deprecate `parseJsonRpcError` and `parseJsonRpcResponse`.
- @iov/jsonrpc: Create `parseJsonRpcResponse2`, which combines
  `parseJsonRpcErrorResponse` and `parseJsonRpcSuccessResponse`. It will be
  renamed to `parseJsonRpcResponse` as soon as the existing
  `parseJsonRpcResponse` is removed.
- @iov/keycontrol: Export `ReadonlyWallet`.
- @iov/keycontrol: Deprecate `HdPaths.simpleAddress`.

## 0.13.6

- @iov/jsonrpc: Create `parseJsonRpcResponse2`, which combines
  `parseJsonRpcErrorResponse` and `parseJsonRpcSuccessResponse`. It will be
  renamed to `parseJsonRpcResponse` as soon as the existing
  `parseJsonRpcResponse` is removed.

## 0.13.5

- @iov/core: In `JsonRpcSigningServer`, decode all application level parameters
  via `TransactionEncoder.fromJson`. Before this was done inconsistently for
  `transaction` in `getIdentities` only.
- @iov/jsonrpc: Create `isJsonRpcSuccessResponse` analogue to
  `isJsonRpcErrorResponse`.
- @iov/jsonrpc: Create `parseJsonRpcErrorResponse`.
- @iov/jsonrpc: Create `parseJsonRpcSuccessResponse`.
- @iov/jsonrpc: Deprecate `parseJsonRpcError` and `parseJsonRpcResponse`.

## 0.13.4

- @iov/keycontrol: Export `ReadonlyWallet`.
- @iov/jsonrpc: Add `jsonRpcCode` constant object. Deprecate old `jsonRpcCode*`
  constants in favour of `jsonRpcCode`.
- @iov/core: Add `JsonRpcSigningServer`.
- @iov/core: Deprecate `JsRpcSigningServer` and related types in favour of
  `JsonRpcSigningServer`.
- @iov/core: Add `SigningServerCore.signedAndPosted`.

## 0.14.0

- @iov/bcp: Add `AtomicSwapHelpers.createId`.
- @iov/bns: Cache token data from chain.
- @iov/ethereum: Export `SwapContractEvent` enum and related helpers.
- @iov/ethereum: Export `EthereumLog` interface.
- @iov/ethereum: Add `decodeSwapProcessState` and `decodeEventSignature` ABI
  methods.
- @iov/ethereum: Add `atomicSwapEtherContractAddress` property to
  `EthereumConnectionOptions`.
- @iov/ethereum: Add optional `minHeight` and `maxHeight` parameters to
  `EthereumConnection.getSwaps`.
- @iov/stream: Create stream operator `dropDuplicates`.

Breaking changes

- @iov/bcp: Change type of `SwapData.timeout` and `SwapOfferTransaction.timeout`
  to `SwapTimeout = BlockHeightTimeout | TimestampTimeout`.
- @iov/bcp: Rename `SwapState.Expired` to `.Aborted` and `ExpiredSwap` to
  `AbortedSwap`.
- @iov/bcp: New type `Hash` used for atomic swap hashes. Use
  `AtomicSwapHelpers.hashPreimage` to create those hashes.
- @iov/bcp: Rename `SwapState` to `SwapProcessState`.
- @iov/bcp: Change type of `Fee.gasLimit` to string.
- @iov/bcp: Change type of `Account.balance` to array of `Amount`, i.e. remove
  the `tokenName` field.
- @iov/bcp: Remove obsolete type `BcpCoin`.
- @iov/bcp: Rename `BcpQueryTag` to `QueryTag` and `BcpTxQuery` to
  `TransactionQuery`.
- @iov/bcp: Rename `BcpAtomicSwapConnection` to `AtomicSwapConnection` and
  `BcpConnection` to `BlockchainConnection`.
- @iov/bcp: Rename `BcpTicker` to `Token`.
- @iov/bcp: Rename `BcpConnection.getTicker` to `getToken` and
  `BcpConnection.getAllTickers` to `.getAllTokens`.
- @iov/bns: Upgrade codec for compatibility with weave 0.14.x.
- @iov/ethereum: Options argument in `ethereumConnector`, `EthereumConnection`
  and `EthereumConnection.establish` is now required. Can be `{}`.

## 0.13.3

- @iov/ethereum: Export `Erc20Options`.
- @iov/ethereum: Set ERC20 tokens in codec of `ethereumConnector`.
- @iov/ethereum: Deduplicate transaction events in `liveTx`/`listenTx`.

## 0.13.2

- @iov/ethereum: Avoid dependency on `@types/bn.js` from `index.d.ts`.

## 0.13.1

- @iov/ethereum: Allow querying of ERC20 token balances
- @iov/ethereum: Allow sending of ERC20 tokens
- @iov/ethereum: Support ERC20 tokens in `searchTx`, `listenTx` and `liveTx`.
- @iov/ethereum: Export instantiable `EthereumCodec` with `EthereumCodecOptions`
  argument. The old `ethereumCodec` is now a backward compatible instance of
  `EthereumCodec` with default options.
- @iov/ethereum: Implement `getFeeQuote` method on `EthereumConnection`.
- @iov/ethereum: Fix transaction fee parsing for transactions from RPC/scraper.
- @iov/ethereum: In `parseBytes`, convert on-chain `input`/memo data into hex
  representation when it is no valid UTF-8.
- @iov/ethereum: Add `pollInterval` to `EthereumConnectionOptions`.
- @iov/dpos: Let `Serialization.serializeTransaction` accept transactions with
  fee set.

## 0.13.0

- @iov/bcp: Add `AtomicSwapMerger`
- @iov/bcp: `AtomicSwapHelpers.createPreimage` and `.hashPreimage` are now
  available to perform BCP specific atomic swap operations
- @iov/bcp: Add `signedBy` field to `BcpTxQuery`.
- @iov/bcp: Add `memo` field to `SwapOfferTransaction`.
- @iov/bcp: Add `Fee` type and `isFee` helper function.
- @iov/bcp: Add `getFeeQuote` method to `BcpConnection`.
- @iov/bns: Implement `getFeeQuote` method on `BnsConnection`.
- @iov/keycontrol: Add `Keyring.getAllIdentities` and
  `Keyring.getWalletByIdentity`
- @iov/keycontrol: Add `UserProfile.getAllIdentities`
- @iov/keycontrol: Add `.previewIdentity` to the `ReadonlyWallet`/`Wallet`
  interfaces
- @iov/jsonrpc: Let `isJsonCompatibleDictionary` not accept non-simple objects
- @iov/lisk: Implement `watchBlockHeaders` method on `LiskConnection`.
- @iov/lisk: Implement `getFeeQuote` method on `LiskConnection`.
- @iov/rise: Implement `getFeeQuote` method on `RiseConnection`.

Breaking changes

- @iov/bcp-types: Renamed to @iov/bcp
- @iov/bcp: Pluralize `.amounts` property and change to `Amount` array in
  `SwapOfferTransaction`, `SwapData`
- @iov/bcp: Rename `BcpAtomicSwap` to `AtomicSwap`
- @iov/bcp: Rename atomic swap query types to `AtomicSwapQuery`,
  `AtomicSwapRecipientQuery`, `AtomicSwapSenderQuery`, `AtomicSwapIdQuery`,
  `AtomicSwapHashlockQuery`, `isAtomicSwap*Query`.
- @iov/bcp: Rename `bnsSwapQueryTags` to `bnsSwapQueryTag`
- @iov/bcp: Let `SwapOfferTransaction` take a `hash` instead of a `preimage`.
- @iov/bcp: Rename `SwapData.hashlock` to `SwapData.hash`
- @iov/bcp: Remove `SwapCounterTransaction` in favour of `SwapOfferTransaction`
  for both offer and counter offer.
- @iov/bcp: Transaction fee data (including gas data) is now stored under a
  `fee` key.
- @iov/bcp: Rename `SwapTimeoutTransaction` to `SwapAbortTransaction` and
  `isSwapTimeoutTransaction` to `isSwapAbortTransaction`.
- @iov/bcp: Convert type `Nonce` from Int53 to number to simplify use over
  JavaScript and JSON interfaces.
- @iov/bns: Remove `bnsNonceTag` in favour of `BcpTxQuery.signedBy`.
- @iov/core: Remove wallet ID argument from `MultiChainSigner.signAndPost`
- @iov/core: Rename `JsonRpcSigningServer` to `JsRpcSigningServer` and convert
  interface from JSON to JavaScript.
- @iov/encoding: Remove `Uint32.asNumber`. Use `Uint32.toNumber` instead.
- @iov/ethereum: The `options` parameter of `ethereumConnector` does not allow
  strings anymore. Use `{ wsUrl: myWebsocketUrl }` instead.
- @iov/jsonrpc: Make request and response types generic in
  `SimpleMessagingConnection`.
- @iov/keycontrol: Remove `HdPaths.metamaskHdKeyTree`. Use `HdPaths.ethereum`
  instead.
- @iov/keycontrol: `Keyring.getWallet` and `Keyring.getWallets` return the
  immutable type ReadonlyWallet now. New functions to mutate wallets are added:
  `Keyring.setWalletLabel`, `.createIdentity`, `.setIdentityLabel` are added.
- @iov/keycontrol: Let `Keyring.addWallet` return a `WalletInfo` object
- @iov/keycontrol: `Keyring.addWallet` now stores a copy of the wallet
- @iov/keycontrol: Identities now must be unique in `Keyring`.
- @iov/keycontrol: Remove identity argument from `UserProfile.signTransaction`
- @iov/keycontrol: Remove wallet ID argument from `UserProfile.signTransaction`,
  `.appendSignature`, `.setIdentityLabel` and `.getIdentityLabel` as well as
  `Keyring.setIdentityLabel`.
- @iov/ledger-bns: Package removed from this monorepo and now available at
  https://github.com/iov-one/iov-ledger-bns
- @iov/iov-core: Constructor of `SigningServerCore` now takes two arguments for
  authozization callbacks.

## 0.12.3

- @iov/ethereum: Add missing dependencies on @iov/socket and @iov/stream
- @iov/ethereum: Export `toChecksummedAddress`

## 0.12.2

- @iov/crypto: Add `Secp256k1.recoverPubkey` to recover pubkey from signature
  and message
- @iov/ethereum: Implement pubkey recovery when parsing transaction in search by
  transaction ID.
- @iov/ethereum: Transaction parsing now works for pre-EIP155 signatures
- @iov/ethereum: Let listenTx/liveTx return signer's pubkey
- @iov/ethereum: Let `.getAccount` return undefined when balance is 0

## 0.12.1

- @iov/bns: Encode transaction fees
- @iov/bns: Export `ChainAddressPair`
- @iov/ethereum: Allow passing `EthereumConnectionOptions` instead of websocket
  URL into second `ethereumConnector` parameter.

## 0.11.3

- @iov/ethereum: Allow passing `EthereumConnectionOptions` instead of websocket
  URL into second `ethereumConnector` parameter.

## 0.12.0

Breaking changes

- @iov/bcp-types: Remove `Bcp*` prefix from `BcpAccount`, `BcpAccountQuery`,
  `BcpAddressQuery`, `BcpPubkeyQuery`
- @iov/bcp-types: Remove `Account.name` in favour of BNS' username NFTs.
- @iov/bcp-types: Remove `BcpConnection.changeBlock` along with its
  implementations in favour of `BcpConnection.watchBlockHeaders`.
- @iov/bcp-types: Remove `BcpQueryEnvelope` and `dummyEnvelope`
- @iov/bcp-types: Change return type of `BcpAtomicSwapConnection.getSwap` to
  promise of `ReadonlyArray<BcpAtomicSwap>`.
- @iov/bcp-types: Rename methods to plural: `BcpAtomicSwapConnection.getSwaps`
  and `.watchSwaps`.
- @iov/bns: Binary compatibility for weave v0.10.x+ (breaks for all earlier
  versions)
- @iov/bns: Remove obsolete `SetNameTx`
- @iov/bns: Remove `BnsConnection.status`

## 0.11.2

- @iov/cli: Import Lisk, RISE and Ethereum symbols automatically
- @iov/ethereum: Expose `pubkeyToAddress`

## 0.11.1

- @iov/ethereum: Fix error reporting when signing and sending transactions
- @iov/keycontrol: Add `HdPaths.ethereum` for Ethereum HD path derivation
- @iov/keycontrol: Deprecate `HdPaths.metamaskHdKeyTree` in favour of
  `HdPaths.ethereum`

## 0.11.0

- @iov/bcp-types: `BcpConnection.getNonce` now returns a `Promise<Nonce>` and
  implementations set a default value on their own.
- @iov/bcp-types: Expose `publicKeyBundleEquals`
- @iov/bcp-types: Add `fractionalDigits` to `BcpTicker`
- @iov/ethereum: Add new package with Ethereum support
- @iov/jsonrpc: Add new package for type-safe JSON-RPC 2.0 interfaces and
  response parsers. This is used for out-of-process signing and can be reused in
  @iov/ethereum and @iov/tendermint-rpc later on.
- @iov/keycontrol: Add `HdPaths.bip44Like` and `HdPaths.iov`
- @iov/iov-core: Add `MultiChainSigner.shutdown` to shutdown the signer.
- @iov/iov-core: Add `MultiChainSigner.isValidAddress` for chain-specific
  address input validation.
- @iov/stream: Add an implementation of `concat` that buffers stream events
- @iov/stream: Add `firstEvent` as a special case of `toListPromise` with one
  element
- @iov/tendermint-rpc: Add support for Tendermint 0.27.x

Breaking changes

- @iov/tendermint-rpc: Changed some interfaces to remove dependency on
  base-types. `PostableBytes` -> `TxBytes`, `PublicKeyBundle` ->
  `ValidatorPubkey`, `ChainId` -> `string`.
- @iov/base-types: Package removed and all its types are now in @iov/bcp-types.
- @iov/bcp-types: Convert `TxReadCodec.keyToAddress` into
  `identityToAddress(identity: PublicIdentity)`
- @iov/bcp-types: `BcpConnection.watchNonce` and all its implementations were
  removed
- @iov/bcp-types: Return type of `BcpConnection.getAccount` was changed to
  `BcpAccount | undefined` to better represent the one-or-none result.
- @iov/bcp-types: Remove `BcpValueNameQuery` from `.getAccount` and
  `.watchAccount` as we're migrating from wallet nicknames to username NFTs.
- @iov/bcp-types: Convert `BcpQueryEnvelope` to `ReadonlyArray` in return type
  of `BcpConnection.getAllTickers`.
- @iov/bcp-types: Convert `BcpQueryEnvelope` to `BcpTicker | undefined` in
  return type of `BcpConnection.getTicker`.
- @iov/bcp-types: Migrate `UnsignedTransaction.chainId` and `.signer` into
  `.creator`
- @iov/bcp-types: Add `BcpConnection.getNonces`
- @iov/bcp-types: Add `BcpTxQuery.sentFromOrTo` in favour of package-specific
  address tags
- @iov/bcp-types: Removed `Bcp` prefix from `BcpTransactionState`,
  `BcpBlockInfoPending`, `BcpBlockInfoInBlock`, `BcpBlockInfo`.
- @iov/bcp-types: Add block info state `BlockInfoFailed`.
- @iov/bcp-types: Handle failed transactions in `searchTx`/`listenTx`/`liveTx`
  and `postTx`.
- @iov/bns: Convert `.owner` in `BnsUsernameNft` and `BnsBlockchainNft` to
  `Address`
- @iov/bns: In `BncConnection.watchBlockHeaders`, the block header events
  temporarily contain a dummy `id` string until ID calculation is implemented
- @iov/core: Remove `MultiChainSigner.getNonce`. If you really need this, use
  `signer.connection(chainId).getNonce({ address: addr })` instead.
- @iov/core: Removed BNS re-exports `bnsConnector`, `bnsFromOrToTag`,
  `bnsNonceTag`, `bnsSwapQueryTags`. Import them from @iov/bns.
- @iov/core: Convert `MultiChainSigner.keyToAddress` into
  `identityToAddress(identity: PublicIdentity)`
- @iov/keycontrol: Move `PublicIdentity` into @iov/bcp-types; add `chainId`
- @iov/keycontrol: Add chain ID argument to `UserProfile.createIdentity` and
  `Wallet.createIdentity`
- @iov/keycontrol: Remove redundant chainId parameter from
  `Wallet.createTransactionSignature`
- @iov/keycontrol: Remove `LocalIdentity`/`LocalIdentityId` and create
  `UserProdile.getIdentityLabel` to provide labels
- @iov/tendermint-rpc: Remove support for Tendermint 0.20 and 0.21
- @iov/tendermint-rpc: Rename `TxResponse.txResult` -> `.result`
- @iov/crypto: Remove support for ripemd160

## 0.10.4

- @iov/lisk: Implement `LiskConnection.watchAccount`
- @iov/lisk: Support search by address tag in `LiskConnection.searchTx`
- @iov/lisk: Support search by minHeight/maxHeight in `LiskConnection.searchTx`
- @iov/lisk: Implement `LiskConnection.liveTx`
- @iov/rise: Implement `RiseConnection.watchAccount`
- @iov/rise: Support search by address tag in `RiseConnection.searchTx`
- @iov/keycontrol: Fix parameter type of `UserProfile.createIdentity` to allow
  creating identities using `Ed25519Keypair`.

## 0.10.3

- @iov/cli: Fix levelup import

## 0.10.2

- @iov/bcp-types: Add `BcpAccount.pubkey` and implement in Lisk, RISE and BNS.
- @iov/core: `MultiChainSigner.getNonce` was deprecated.

## 0.10.1

- @iov/tendermint-rpc: convert `const enum`s to `enum`s in public interface to
  allow callers to use `--isolatedModules`.

## 0.10.0

- @iov/bcp-types: `BcpTransactionResponse` now contains a `blockInfo` property
  that allows you to get block related data associated with the transactions and
  subscribing to updates. `metadata` was deprecated in favour of `blockInfo`.
- @iov/bcp-types: the new interfaces `getBlockHeader` and `watchBlockHeaders`
  provide block header information.
- @iov/bns: Fix encoding of `BcpTxQuery.hash` in `listenTx` and `liveTx`
- @iov/socket: New package with wrappers around WebSockets: `SocketWrapper` and
  `StreamingSocket` used by tendermint-rpc and Ethereum.
- @iov/stream: Add `toListPromise` that collects stream events and returns a
  list when done.
- @iov/stream: `ValueAndUpdates.waitFor` now returns the values that matched the
  search condition.
- @iov/stream: `DefaultValueProducerCallsbacks.error` added to produce errors.
- @iov/tendermint-rpc: Gracefully handle duplicate subscriptions.

Breaking changes

- @iov/base-types: Remove `TxId` in favour of `TxHash` in @iov/tendermint-rpc.
- @iov/bcp-types: An `Amount` is now a `quantity` expressed as a string, a
  `fractionalDigits` number and a `tokenTicker`. This replaces the `whole`,
  `fractional` pair. `BcpTicker` does not contain `sigFigs` anymore because it
  is not needed there. `BcpCoin` is now an `Amount` and a `BcpTicker`.
- @iov/bcp-types: Wrapper type `BcpNonce` was dropped from all interfaces in
  favour of just `Nonce`.
- @iov/bcp-types: `BcpConnection.getNonce`/`.watchNonce` now only accept
  `BcpAddressQuery` or `BcpPubkeyQuery` as argument type.
- @iov/bcp-types: `BcpConnection.listenTx` now takes an `BcpTxQuery` argument
  analogue to `.searchTx` and `.liveTx`.
- @iov/bcp-types: `BcpTransactionResponse` was removed in favour of the new
  `PostTxResponse`.
- @iov/bcp-types: Change binary `TransactionIdBytes` to printable
  `TransactionId` and use in `TxCodec.identifier`, `PostTxResponse` and
  `BcpTxQuery`.
- @iov/bcp-types: `BcpTxQuery.tags` is now optional
- @iov/bcp-types: Remove type `RecipientId`; use `Address` instead.
- @iov/bcp-types: Remove unused `BaseTx.ttl` and `TtlBytes`
- @iov/bcp-types: Allow extension of transaction types: move BNS transactions
  into @iov/bns, rename generic ones to `SendTransaction` and
  `Swap{Offer,Claim,Counter,Timeout}Transaction`. Property `kind` is now a
  string in the format "{domain}/{concrete_type}", e.g. "bcp/send" or
  "bns/set_name".
- @iov/bns: `BnsConnection.postTx` now resolves before a transaction is in a
  block. The field `blockInfo` of its response can be used to track the
  transaction state.
- @iov/bns: `getHeader`/`watchHeaders` were removed in favour of
  `getBlockHeader`/`watchBlockHeaders` from BCP.
- @iov/core: Rename `MultiChainSigner.signAndCommit` -> `.signAndPost`
- @iov/crpto: the new types `Secp256k1Signature` and
  `ExtendedSecp256k1Signature` replace DER encoded signatures in `Secp256k1`.
- @iov/faucets: Remove `BovFaucet`. Use `IovFaucet` instead.
- @iov/keycontrol: `Secp256k1HdWallet.createTransactionSignature` now uses the
  custom fixed length encoding instead of DER to allow blockchains utilizing the
  recovery parameter.
- @iov/stream: `streamPromise` was renamed to `fromListPromise`.
- @iov/tendermint-rpc: Rename `txCommitSuccess` to `broadcastTxCommitSuccess`
  and add `broadcastTxSyncSuccess`
- @iov/tendermint-rpc: Remove all fields from `BroadcastTxAsyncResponse`
- @iov/tendermint-rpc: Change type of `BroadcastTxSyncResponse.hash` to `TxId`
- @iov/tendermint-rpc: Un-export interface `RpcTxEvent`
- @iov/tendermint-rpc: Change all `Method` enum names to PascalCase
- @iov/tendermint-rpc: `Client.subscribeTx` now takes a `QueryString` argument
- @iov/tendermint-rpc: Support for Tendermint version 0.20.0 and 0.21.0 is
  deprecated and will be removed in the next version of IOV-Core. If you need
  support for Tendermint < 0.25.0, please open an issue on Github and we'll
  maintain it.

## 0.9.3

- @iov/bns: Add missing error propagation from `searchTx`/`listenTx` into
  `liveTx` stream.

## 0.9.2

- @iov/bns: Add `getHeader` and `watchHeaders` methods to access block headers

## 0.9.1

- @iov/stream: Generalize `streamPromise` to take a promise of an iterable
- @iov/bns: Fix order of events in `listenTx`. All history tx events are now
  emitted before updates.

## 0.9.0

- @iov/core: Export `Secp256k1HdWallet` and import by default in @iov/cli.
- @iov/faucets: Postpone removal of `BovFaucet` to 0.10.x

Breaking changes

- @iov/bcp-types: Rename `FungibleToken` to `Amount`
- @iov/bns: Re-generate BNS codec from weave v0.9.0 and adapt wrapper types.
- @iov/bns: Add support for blockchain and username NFTs
- @iov/crypto: Convert pubkey of Secp256k1Keypair into uncompressed format with
  prefix `04`.
- @iov/crypto: Secp256k1.createSignature/.verifySignature now comsume a message
  hash and do no hashing internally.
- @iov/dpos: Rename `Amount`/`parseAmount` to `Quantity`/`parseQuantity`
- @iov/keycontrol: Let `Secp256k1HdWallet` work on uncompressed pubkeys. Since
  `Secp256k1HdWallet` was not used yet, there is no migration for existing
  `Secp256k1HdWallet`.
- @iov/tendermint-types: Move types `PrivateKeyBundle`, `PrivateKeyBytes` into
  @iov/bns; split `Tag` into `BcpQueryTag` in @iov/bcp-types and `QueryTag` in
  @iov/tendermint-rpc; rename `TxQuery` into `BcpTxQuery` in @iov/bcp-types;
  make `SignatureBundle` available in @iov/tendermint-rcp only and rename to
  `VoteSignatureBundle`; move `buildTxQuery` into @iov/bns.
- @iov/tendermint-types: renamed to @iov/base-types

## 0.8.1

- @iov/dpos: Deduplicate `Serialization` from Lisk and RISE
- @iov/keycontrol: Add `Wallet.printableSecret` and
  `UserProfile.printableSecret`
- @iov/keycontrol: Add `HdPaths.bip44` and `HdPaths.metamaskHdKeyTree` HD path
  builders
- @iov/tendermint-rpc: Ensure transaction search results are sorted by height

## 0.8.0

- @iov/dpos: Add new package with shared code for Lisk and RISE. Don't use this
  directly. No code change necessary for users of @iov/lisk and @iov/rise.
- @iov/faucets: add `IovFaucet` to connect to the new faucet application
- @iov/keycontrol: add format versioning to `Wallet`, `Keyring`, keyring
  encryption and `UserProfile`

Deprecations

- @iov/faucets: `BovFaucet` is deprecated and will be removed in 0.9. Migrate to
  the `IovFaucet`.

Breaking changes

- @iov/lisk: LiskConnection.postTx does not wait for block anymore (analogue to
  RiseConnection.postTx), making it faster and more reliable. Transaction state
  tracking will improve in the future.
- Due to updates in all serialization formats, UserProfiles stored with earlier
  versions of IOV-Core cannot be opened with 0.8.0. To migrate to the new
  version, extract the secret data using an older version and create a new
  UserProfile in 0.8.0.

## 0.7.1

- @iov/lisk: Implement `LiskConnection.getTicker` and `.getAllTickers`
- @iov/rise: Implement `RiseConnection.getTicker` and `.getAllTickers`

## 0.7.0

- @iov/bcp-types: optional field `expectedChainId` added to `ChainConnector`
- @iov/bcp-types: `BcpConnection.getAccount` can now be called with a pubkey
  input
- @iov/bcp-types: `TxReadCodec` and all its implementations now contain a
  `isValidAddress` method
- @iov/core: `MultiChainSigner.addChain` now returns chain information of the
  chain added
- @iov/lisk: new package to connect to the Lisk blockchain
- @iov/rise: new package to connect to the RISE blockchain
- @iov/encoding: bech32 encoding support for address bytes
- @iov/keycontrol: `UserProfile.setEntry()` now returns `WalletInfo` of new
  wallet added, for ease of use

Breaking changes

- @iov/bcp-types: `Address` is now a `string` instead of an `Uint8Array`
- @iov/bcp-types: `BcpTransactionResponse.metadata.success` was removed since
  failures are reported as promise rejections
- @iov/bcp-types: `Nonce` is now implemented by `Int53` from @iov/encoding
  instead of `Long`
- @iov/bns: `Client` was renamed to `BnsConnection`. The `connect()` function
  was renamed to `BnsConnection.establish()`
- @iov/core: rename `IovWriter` to `MultiChainSigner`
- @iov/core: rename the getter `reader` to `connection` in `MultiChainSigner`
- @iov/faucets: `BovFaucet.credit` now expects an address in bech32 format
- @iov/keycontrol: `Ed25519KeyringEntry` now takes a keypair as an argument in
  `createIdentity()`
- @iov/keycontrol: `Ed25519SimpleAddressKeyringEntry` was removed in favour of
  `Ed25519HdWallet` together with `HdPaths.simpleAddress`
- @iov/keycontrol: in `UserProfile`, `.entriesCount`, `.entryLabels` and
  `.entryIds` have been merged into `.wallets`
- @iov/keycontrol: in `UserProfile`, `.setEntryLabel`, `.createIdentity`,
  `.setIdentityLabel`, `.getIdentities`, `.signTransaction`, `.appendSignature`
  now only accept string IDs for the entry/wallet argument
- @iov/keycontrol: `DefaultValueProducer` and `ValueAndUpdates` moved into
  @iov/stream
- @iov/keycontrol: `KeyringEntry.createIdentity` now takes a required options
  argument of type
  `Ed25519KeyringEntry | ReadonlyArray<Slip10RawIndex> | number`
- @iov/keycontrol: rename symbols to `Wallet`, `WalletId`,
  `WalletImplementationIdString`, `WalletSerializationString`
- @iov/keycontrol: rename `Ed25519KeyringEntry` to `Ed25519WalletId`
- @iov/keycontrol: in `Keyring`, rename `.getEntries/.getEntryById` to
  `.getWallets/.getWallet`
- @iov/keycontrol: in `Keyring`, remove obsolete `.getEntryByIndex`
- @iov/keycontrol: in `UserProfile`, rename `.addEntry/.setEntryLabel` to
  `.addWallet/.setWalletLabel`
- @iov/ledger-bns: in `LedgerSimpleAddressKeyringEntry`, `.createIdentity` takes
  an index argument
- @iov/ledger-bns: rename `LedgerSimpleAddressKeyringEntry` to
  `LedgerSimpleAddressWallet`
- Due to updates in the Keyring serialization, UserProfiles stored with earlier
  versions of IOV-Core cannot be opened with 0.7.0. To migrate to the new
  version, extract the secret data using an older version and create a new
  UserProfile in 0.7.0.

## 0.6.1

- @iov/keycontrol: add Ed25519HdWallet and Secp256k1HdWallet that work like
  Ed25519SimpleAddressKeyringEntry but allow derivation of arbirtary SLIP-0010
  paths
- @iov/core: move ChainConnector into @iov/bcp-types to avoid new chains to
  depend on @iov/core
- @iov/bcp-types: various refactorings to improve multi chain support

Other notes

- The new name for keyring entries is "wallet". A keyring contains multiple
  wallets. This transition was started with the intoduction of Ed25519HdWallet
  and Secp256k1HdWallet and other incompatible API changes will follow in 0.7.
- We welcome our first external code contributor @SpasZahariev! If you want to
  get familiar woth the codebase, check the issues labeled with "good first
  issue".

## 0.6.0

- @iov/core: expose Ed25519KeyringEntry
- @iov/keycontrol: refactor entry ID generation
- @iov/bcp-types: rename interface IovReader -> BcpConnection
- @iov/bcp-types: make BcpConnection.chainId() synchronous for easier use by
  clients
- @iov/bns: expose transaction result
- @iov/bns: expose atomic swap queries on the bns client
- @iov/bns: transaction search can handle unlimited number of results

Breaking changes

- Due to updates in the Keyring serialization, UserProfiles stored with earlier
  versions of IOV-Core cannot be opened with 0.6.0. To migrate to the new
  version, extract the secret data using an older version and create a new
  UserProfile in 0.6.0.

## 0.5.4

- @iov/cli: fix global installation support

## 0.5.3

- @iov/core and @iov/keycontrol: use strict types for keyring entry IDs

## 0.5.2

- @iov/bns: increase transaction search results to 100 items
- @iov/core and @iov/keycontrol: add keyring entry IDs
- @iov/keycontrol: ensure Ed25519SimpleAddressKeyringEntry.fromEntropyWithCurve/
  and .fromMnemonicWithCurve return the correct type

**Note: this version was published with an outdated build and should not be
used**

## 0.5.1

- @iov/bns: expose transaction IDs

## 0.5.0

- @iov/bns: Add support of listening to change events, watching accounts, txs
- @iov/core: Simplify construction of IovWriter
- @iov/crypto: Rename all `Slip0010*` symbols to `Slip10*`
- @iov/crypto: Fix keypair representation of Secp256k1.makeKeypair
- @iov/tendermint: Add support for subscribing to events

Breaking changes

- Due to multi curve support in keyring entries, UserProfiles stored with
  earlier versions of IOV-Core cannot be opened with 0.5.0. To migrate to the
  new version, extract the secret data using 0.4.1 and create a new UserProfile
  in 0.5.0.
- The IovWriter construction is changed. You can probably save a line there.
  Please look at @iov/core README to see how to build it.

## 0.4.1

- @iov/faucets: package added to provide easy access to a BovFaucet

## 0.4.0

- @iov/core: Add disconnect method to IovReader
- @iov/tendermint-rpc: Add disconnect method to WebsocketClient
- @iov/ledger-bns: Improved USB connectivity due to hw-transport-node-hid
  upgrade

Breaking changes

- @iov/cli: wait() helper function removed
- @iov/ledger-bns: LedgerSimpleAddressKeyringEntry.startDeviceTracking() must be
  called before getting device state or calling
  createIdentity()/createTransactionSignature()
- The name field from the `getAccount` result data does not contain the chain ID
  anymore. Before

      [ { name: 'admin*test-chain-HexTMJ',
      address:
       Uint8Array [
         177,
         202, ...

  Now:

      [ { name: 'admin',
      address:
       Uint8Array [
         177,
         202, ...

## 0.3.1

- @iov/core: Export SetNameTx
- Improve Windows compatibility of build system and add Edge tests

## 0.3.0

- @iov/ledger-bns: Implement LedgerSimpleAddressKeyringEntry.canSign
- @iov/ledger-bns: Add LedgerSimpleAddressKeyringEntry.deviceState
- @iov/keycontrol: Encrypt UserProfile using XChaCha20-Poly1305
- @iov/crypto: Add support for unhardened Secp256k1 HD derivation
- @iov/cli: Add support for top level await

Breaking changes

- Due to an enhanced encryption mechanism, UserProfiles stored with IOV-Core
  0.2.0 cannot be opened with 0.3.0. To migrate to the new version, extract the
  secret data using 0.2.0 and create a new UserProfile in 0.3.0.

## 0.2.0

Finalize library name, add documentation and open source

## 0.1.1

Expose type TransactionKind

## 0.1.0

The beginning of versioning

## 0.0.0

Initial development<|MERGE_RESOLUTION|>--- conflicted
+++ resolved
@@ -1,6 +1,5 @@
 # Changelog
 
-<<<<<<< HEAD
 ## 0.15.0
 
 - @iov/bcp: Add `isSwapTransaction` helper function.
@@ -50,12 +49,11 @@
   `JsonRpcErrorResponse` is now of type `JsonRpcId`, which can be a string or a
   number.
 - @iov/jsonrpc: Remove `parseJsonRpcResponse` and `parseJsonRpcError`.
-=======
+
 ## 0.14.3
 
 - @iov/socket: Fix bug in `SocketWrapper` where the timeout error was triggered
   even if the connection was successfully established.
->>>>>>> 38904069
 
 ## 0.14.2
 
