--- conflicted
+++ resolved
@@ -25,15 +25,7 @@
 
 ## Initialize
 
-<<<<<<< HEAD
-The account
-
-- 1349293588603668134L
-- e9e00a111875ccd0c2c937d87da18532cf99d011e0e8bfb981638f57427ba2c6
-- parrot idle tattoo cheese island stand adult reunion tool tell neglect abandon
-=======
 The faucet account
->>>>>>> 22a9b840
 
 - 9061425315350165588L
 - m/1229936198'/1'/0'/0'
