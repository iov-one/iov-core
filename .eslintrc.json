{
  "env": {
    "es6": true,
    "jasmine": true,
    "node": true,
    "worker": true
  },
  "parser": "@typescript-eslint/parser",
  "parserOptions": {
    "ecmaVersion": 2018
  },
  "plugins": ["@typescript-eslint", "prettier"],
  "extends": [
    "eslint:recommended",
    "plugin:@typescript-eslint/recommended",
    "prettier/@typescript-eslint",
    "plugin:prettier/recommended"
  ],
  "rules": {
    "curly": ["error", "all"],
    "no-console": ["warn", { "allow": ["error", "info", "warn"] }],
    "no-shadow": "error",
    "prefer-const": "error",
    "spaced-comment": ["warn", "always", { "line": { "markers": ["/ <reference"] } }],
    "@typescript-eslint/explicit-function-return-type": ["error", { "allowExpressions": true }],
    "@typescript-eslint/no-empty-interface": "off",
    "@typescript-eslint/no-explicit-any": "off",
<<<<<<< HEAD
    "@typescript-eslint/no-non-null-assertion": "off",
=======
    "@typescript-eslint/no-inferrable-types": "off",
    "@typescript-eslint/no-object-literal-type-assertion": "off",
>>>>>>> 2621356c
    "@typescript-eslint/no-unused-vars": ["warn", { "argsIgnorePattern": "^_", "varsIgnorePattern": "^_" }],
    "@typescript-eslint/no-use-before-define": "off"
  },
  "overrides": [
    {
      "files": "**/*.js",
      "rules": {
        "@typescript-eslint/no-var-requires": "off"
      }
    },
    {
      "files": "**/*.spec.ts",
      "rules": {
        "@typescript-eslint/no-non-null-assertion": "off"
      }
    },
    {
      "files": "jasmine-testrunner.js",
      "rules": {
        "@typescript-eslint/camelcase": ["error", { "properties": "never" }]
      }
    },
    {
      "files": "packages/{iov-bns,iov-tendermint-rpc}/**/*.ts",
      "rules": {
        "@typescript-eslint/camelcase": ["error", { "allow": ["v0_[0-9]+"] }]
      }
    }
  ]
}<|MERGE_RESOLUTION|>--- conflicted
+++ resolved
@@ -25,12 +25,6 @@
     "@typescript-eslint/explicit-function-return-type": ["error", { "allowExpressions": true }],
     "@typescript-eslint/no-empty-interface": "off",
     "@typescript-eslint/no-explicit-any": "off",
-<<<<<<< HEAD
-    "@typescript-eslint/no-non-null-assertion": "off",
-=======
-    "@typescript-eslint/no-inferrable-types": "off",
-    "@typescript-eslint/no-object-literal-type-assertion": "off",
->>>>>>> 2621356c
     "@typescript-eslint/no-unused-vars": ["warn", { "argsIgnorePattern": "^_", "varsIgnorePattern": "^_" }],
     "@typescript-eslint/no-use-before-define": "off"
   },
