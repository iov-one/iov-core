const packageJson = require("./package.json");

module.exports = {
  src: ["./src"],
  out: "docs",
  exclude: "**/*.spec.ts",
  target: "es6",
  name: `${packageJson.name} Documentation`,
  readme: "README.md",
  mode: "file",
  excludeExternals: true,
  excludeNotExported: true,
<<<<<<< HEAD
  excludePrivate: true,
}
=======
};
>>>>>>> 25cd35e3
<|MERGE_RESOLUTION|>--- conflicted
+++ resolved
@@ -10,9 +10,5 @@
   mode: "file",
   excludeExternals: true,
   excludeNotExported: true,
-<<<<<<< HEAD
   excludePrivate: true,
-}
-=======
-};
->>>>>>> 25cd35e3
+};