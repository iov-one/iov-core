--- conflicted
+++ resolved
@@ -30,6 +30,7 @@
   isSwapProcessStateClaimed,
   isSwapProcessStateOpen,
   Nonce,
+  OpenSwap,
   PostableBytes,
   PostTxResponse,
   Preimage,
@@ -252,10 +253,10 @@
   }
 
   private static updateSwapInList(
-    swaps: ReadonlyArray<AtomicSwap>,
+    swaps: readonly AtomicSwap[],
     update: AtomicSwapUpdate,
     prefix: SwapIdPrefix,
-  ): ReadonlyArray<AtomicSwap> {
+  ): readonly AtomicSwap[] {
     const { kind, swapIdBytes } = update;
     const swapId = { data: swapIdBytes, prefix: prefix };
     const swapIndex = swaps.findIndex(s => swapIdEquals(s.data.id, swapId));
@@ -931,216 +932,13 @@
     maxHeight: number = Number.MAX_SAFE_INTEGER,
   ): Promise<readonly AtomicSwap[]> {
     if (isAtomicSwapIdQuery(query)) {
-<<<<<<< HEAD
       return this.getSwapsById(query);
-=======
-      const data = Uint8Array.from([...Abi.calculateMethodId("get(bytes32)"), ...query.swapid]);
-
-      const params = [
-        {
-          to: this.atomicSwapEtherContractAddress,
-          data: toEthereumHex(data),
-        },
-      ] as readonly any[];
-      const swapsResponse = await this.rpcClient.run({
-        jsonrpc: "2.0",
-        method: "eth_call",
-        params: params,
-        id: makeJsonRpcId(),
-      });
-      if (isJsonRpcErrorResponse(swapsResponse)) {
-        throw new Error(JSON.stringify(swapsResponse.error));
-      }
-
-      if (swapsResponse.result === null) {
-        return [];
-      }
-
-      const senderBegin = 0;
-      const senderEnd = senderBegin + 32;
-      const recipientBegin = senderEnd;
-      const recipientEnd = recipientBegin + 32;
-      const hashBegin = recipientEnd;
-      const hashEnd = hashBegin + 32;
-      const timeoutBegin = hashEnd;
-      const timeoutEnd = timeoutBegin + 32;
-      const amountBegin = timeoutEnd;
-      const amountEnd = amountBegin + 32;
-      const preimageBegin = amountEnd;
-      const preimageEnd = preimageBegin + 32;
-      const stateBegin = preimageEnd;
-      const stateEnd = stateBegin + 32;
-
-      const resultArray = Encoding.fromHex(normalizeHex(swapsResponse.result));
-      const swapData: SwapData = {
-        id: query.swapid,
-        sender: toChecksummedAddress(Abi.decodeAddress(resultArray.slice(senderBegin, senderEnd))),
-        recipient: toChecksummedAddress(Abi.decodeAddress(resultArray.slice(recipientBegin, recipientEnd))),
-        hash: resultArray.slice(hashBegin, hashEnd) as Hash,
-        amounts: [
-          {
-            quantity: new BN(resultArray.slice(amountBegin, amountEnd)).toString(),
-            fractionalDigits: constants.primaryTokenFractionalDigits,
-            tokenTicker: constants.primaryTokenTicker,
-          },
-        ] as readonly Amount[],
-        timeout: {
-          height: new BN(resultArray.slice(timeoutBegin, timeoutEnd)).toNumber(),
-        },
-      };
-
-      const kind = Abi.decodeSwapProcessState(resultArray.slice(stateBegin, stateEnd));
-      let swap: AtomicSwap;
-      if (isSwapProcessStateOpen(kind)) {
-        swap = {
-          kind: kind,
-          data: swapData,
-        };
-      } else if (isSwapProcessStateClaimed(kind)) {
-        swap = {
-          kind: kind,
-          data: swapData,
-          preimage: resultArray.slice(preimageBegin, preimageEnd) as Preimage,
-        };
-      } else if (isSwapProcessStateAborted(kind)) {
-        swap = {
-          kind: kind,
-          data: swapData,
-        };
-      } else {
-        throw new Error("unknown swap process state");
-      }
-
-      return [swap];
->>>>>>> 13e3a9d5
     } else if (
       isAtomicSwapRecipientQuery(query) ||
       isAtomicSwapSenderQuery(query) ||
       isAtomicSwapHashQuery(query)
     ) {
-<<<<<<< HEAD
       return this.getSwapsWithFilter(query, minHeight, maxHeight);
-=======
-      const params = [
-        {
-          fromBlock: encodeQuantity(minHeight),
-          toBlock: encodeQuantity(maxHeight),
-          address: this.atomicSwapEtherContractAddress,
-        },
-      ] as readonly any[];
-      const swapsResponse = await this.rpcClient.run({
-        jsonrpc: "2.0",
-        method: "eth_getLogs",
-        params: params,
-        id: makeJsonRpcId(),
-      });
-      if (isJsonRpcErrorResponse(swapsResponse)) {
-        throw new Error(JSON.stringify(swapsResponse.error));
-      }
-
-      if (swapsResponse.result === null) {
-        return [];
-      }
-
-      const swapIdBegin = 0;
-      const swapIdEnd = swapIdBegin + 32;
-      const openedSenderBegin = swapIdEnd;
-      const openedSenderEnd = openedSenderBegin + 32;
-      const openedRecipientBegin = openedSenderEnd;
-      const openedRecipientEnd = openedRecipientBegin + 32;
-      const openedHashBegin = openedRecipientEnd;
-      const openedHashEnd = openedHashBegin + 32;
-      const openedAmountBegin = openedHashEnd;
-      const openedAmountEnd = openedAmountBegin + 32;
-      const openedTimeoutBegin = openedAmountEnd;
-      const openedTimeoutEnd = openedTimeoutBegin + 32;
-      const claimedPreimageBegin = swapIdEnd;
-      const claimedPreimageEnd = claimedPreimageBegin + 32;
-
-      return swapsResponse.result
-        .reduce((accumulator: readonly AtomicSwap[], log: EthereumLog): readonly AtomicSwap[] => {
-          const dataArray = Encoding.fromHex(normalizeHex(log.data));
-          const kind = Abi.decodeEventSignature(Encoding.fromHex(normalizeHex(log.topics[0])));
-          switch (kind) {
-            case SwapContractEvent.Opened:
-              return [
-                ...accumulator,
-                {
-                  kind: SwapProcessState.Open,
-                  data: {
-                    id: dataArray.slice(swapIdBegin, swapIdEnd) as SwapIdBytes,
-                    sender: toChecksummedAddress(
-                      Abi.decodeAddress(dataArray.slice(openedSenderBegin, openedSenderEnd)),
-                    ),
-                    recipient: toChecksummedAddress(
-                      Abi.decodeAddress(dataArray.slice(openedRecipientBegin, openedRecipientEnd)),
-                    ),
-                    hash: dataArray.slice(openedHashBegin, openedHashEnd) as Hash,
-                    amounts: [
-                      {
-                        quantity: new BN(dataArray.slice(openedAmountBegin, openedAmountEnd)).toString(),
-                        fractionalDigits: constants.primaryTokenFractionalDigits,
-                        tokenTicker: constants.primaryTokenTicker,
-                      },
-                    ],
-                    timeout: {
-                      height: new BN(dataArray.slice(openedTimeoutBegin, openedTimeoutEnd)).toNumber(),
-                    },
-                  },
-                },
-              ];
-            case SwapContractEvent.Claimed: {
-              const swapId = dataArray.slice(swapIdBegin, swapIdEnd) as SwapIdBytes;
-              const swapIndex = accumulator.findIndex(
-                s => Encoding.toHex(s.data.id) === Encoding.toHex(swapId),
-              );
-              if (swapIndex === -1) {
-                throw new Error("Found Claimed event for non-existent swap");
-              }
-              const oldSwap = accumulator[swapIndex];
-              const newSwap: ClaimedSwap = {
-                kind: SwapProcessState.Claimed,
-                data: {
-                  ...oldSwap.data,
-                },
-                preimage: dataArray.slice(claimedPreimageBegin, claimedPreimageEnd) as Preimage,
-              };
-              return [...accumulator.slice(0, swapIndex), ...accumulator.slice(swapIndex + 1), newSwap];
-            }
-            case SwapContractEvent.Aborted: {
-              const swapId = dataArray.slice(swapIdBegin, swapIdEnd) as SwapIdBytes;
-              const swapIndex = accumulator.findIndex(
-                s => Encoding.toHex(s.data.id) === Encoding.toHex(swapId),
-              );
-              if (swapIndex === -1) {
-                throw new Error("Found Aborted event for non-existent swap");
-              }
-              const oldSwap = accumulator[swapIndex];
-              const newSwap: AbortedSwap = {
-                kind: SwapProcessState.Aborted,
-                data: {
-                  ...oldSwap.data,
-                },
-              };
-              return [...accumulator.slice(0, swapIndex), ...accumulator.slice(swapIndex + 1), newSwap];
-            }
-            default:
-              throw new Error("SwapContractEvent type not handled");
-          }
-        }, [])
-        .filter(
-          (swap: AtomicSwap): boolean => {
-            if (isAtomicSwapRecipientQuery(query)) {
-              return swap.data.recipient === query.recipient;
-            } else if (isAtomicSwapSenderQuery(query)) {
-              return swap.data.sender === query.sender;
-            } else if (isAtomicSwapHashlockQuery(query)) {
-              return Encoding.toHex(swap.data.hash) === Encoding.toHex(query.hashlock);
-            }
-            throw new Error("unsupported query type");
-          },
-        );
->>>>>>> 13e3a9d5
     } else {
       throw new Error("unsupported query type");
     }
@@ -1352,7 +1150,7 @@
     return transactions;
   }
 
-  private async getSwapsById(query: AtomicSwapIdQuery): Promise<ReadonlyArray<AtomicSwap>> {
+  private async getSwapsById(query: AtomicSwapIdQuery): Promise<readonly AtomicSwap[]> {
     const data = Uint8Array.from([...Abi.calculateMethodId("get(bytes32)"), ...query.id.data]);
     const atomicSwapContractAddress =
       query.id.prefix === SwapIdPrefix.Ether
@@ -1368,7 +1166,7 @@
         to: atomicSwapContractAddress,
         data: toEthereumHex(data),
       },
-    ] as ReadonlyArray<any>;
+    ] as readonly any[];
     const swapsResponse = await this.rpcClient.run({
       jsonrpc: "2.0",
       method: "eth_call",
@@ -1421,7 +1219,7 @@
           fractionalDigits: fractionalDigits,
           tokenTicker: tokenTicker,
         },
-      ] as ReadonlyArray<Amount>,
+      ] as readonly Amount[],
       timeout: {
         height: new BN(resultArray.slice(timeoutBegin, timeoutEnd)).toNumber(),
       },
@@ -1456,7 +1254,7 @@
     query: AtomicSwapQuery,
     minHeight: number,
     maxHeight: number,
-  ): Promise<ReadonlyArray<AtomicSwap>> {
+  ): Promise<readonly AtomicSwap[]> {
     if (!this.atomicSwapEtherContractAddress && !this.atomicSwapErc20ContractAddress) {
       throw new Error("Ethereum connection was not initialized with any atomic swap contract addresses");
     }
@@ -1474,9 +1272,7 @@
       ...etherLogs.map(log => ({ ...log, prefix: SwapIdPrefix.Ether })),
       ...erc20Logs.map(log => ({ ...log, prefix: SwapIdPrefix.Erc20 })),
     ]
-      .reduce((accumulator: ReadonlyArray<AtomicSwap>, log: EthereumLogWithPrefix): ReadonlyArray<
-        AtomicSwap
-      > => {
+      .reduce((accumulator: readonly AtomicSwap[], log: EthereumLogWithPrefix): readonly AtomicSwap[] => {
         const dataArray = Encoding.fromHex(normalizeHex(log.data));
         const kind = Abi.decodeEventSignature(Encoding.fromHex(normalizeHex(log.topics[0])));
         switch (kind) {
@@ -1514,14 +1310,14 @@
     atomicSwapContractAddress: Address,
     minHeight: number,
     maxHeight: number,
-  ): Promise<ReadonlyArray<EthereumLog>> {
+  ): Promise<readonly EthereumLog[]> {
     const params = [
       {
         fromBlock: encodeQuantity(minHeight),
         toBlock: encodeQuantity(maxHeight),
         address: atomicSwapContractAddress,
       },
-    ] as ReadonlyArray<any>;
+    ] as readonly any[];
     const swapsResponse = await this.rpcClient.run({
       jsonrpc: "2.0",
       method: "eth_getLogs",
