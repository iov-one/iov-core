import { Stream } from "xstream";
import { Account, AccountQuery, AddressQuery, BcpConnection, BcpTicker, BcpTxQuery, BlockHeader, ChainId, ConfirmedTransaction, FailedTransaction, Fee, Nonce, PostableBytes, PostTxResponse, PubkeyQuery, TokenTicker, UnsignedTransaction } from "@iov/bcp";
import { Erc20Options } from "./erc20";
export interface EthereumConnectionOptions {
    readonly wsUrl?: string;
    /** URL to an Etherscan compatible scraper API */
    readonly scraperApiUrl?: string;
    /** List of supported ERC20 tokens */
    readonly erc20Tokens?: Map<TokenTicker, Erc20Options>;
}
export declare class EthereumConnection implements BcpConnection {
    static establish(baseUrl: string, options?: EthereumConnectionOptions): Promise<EthereumConnection>;
    private readonly rpcClient;
    private readonly myChainId;
    private readonly socket;
    private readonly scraperApiUrl;
    private readonly erc20Tokens;
    constructor(baseUrl: string, chainId: ChainId, options?: EthereumConnectionOptions);
    disconnect(): void;
    chainId(): ChainId;
    height(): Promise<number>;
    postTx(bytes: PostableBytes): Promise<PostTxResponse>;
    getTicker(searchTicker: TokenTicker): Promise<BcpTicker | undefined>;
    getAllTickers(): Promise<ReadonlyArray<BcpTicker>>;
    getAccount(query: AccountQuery): Promise<Account | undefined>;
    getNonce(query: AddressQuery | PubkeyQuery): Promise<Nonce>;
    getNonces(query: AddressQuery | PubkeyQuery, count: number): Promise<ReadonlyArray<Nonce>>;
    getBlockHeader(height: number): Promise<BlockHeader>;
    watchBlockHeaders(): Stream<BlockHeader>;
    watchAccount(query: AccountQuery): Stream<Account | undefined>;
    searchTx(query: BcpTxQuery): Promise<ReadonlyArray<ConfirmedTransaction>>;
    listenTx(query: BcpTxQuery): Stream<ConfirmedTransaction | FailedTransaction>;
    liveTx(query: BcpTxQuery): Stream<ConfirmedTransaction | FailedTransaction>;
<<<<<<< HEAD
    getFeeQuote(_: UnsignedTransaction): Promise<Fee>;
    withDefaultFee<T extends UnsignedTransaction>(transaction: T): Promise<T>;
=======
    getFeeQuote(transaction: UnsignedTransaction): Promise<Fee>;
>>>>>>> c5b537d0
    private socketSend;
    private searchTransactionsById;
    private searchSendTransactionsByAddress;
}<|MERGE_RESOLUTION|>--- conflicted
+++ resolved
@@ -31,12 +31,8 @@
     searchTx(query: BcpTxQuery): Promise<ReadonlyArray<ConfirmedTransaction>>;
     listenTx(query: BcpTxQuery): Stream<ConfirmedTransaction | FailedTransaction>;
     liveTx(query: BcpTxQuery): Stream<ConfirmedTransaction | FailedTransaction>;
-<<<<<<< HEAD
-    getFeeQuote(_: UnsignedTransaction): Promise<Fee>;
+    getFeeQuote(transaction: UnsignedTransaction): Promise<Fee>;
     withDefaultFee<T extends UnsignedTransaction>(transaction: T): Promise<T>;
-=======
-    getFeeQuote(transaction: UnsignedTransaction): Promise<Fee>;
->>>>>>> c5b537d0
     private socketSend;
     private searchTransactionsById;
     private searchSendTransactionsByAddress;
