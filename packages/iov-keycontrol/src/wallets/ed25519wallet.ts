import PseudoRandom from "random-js";
import { As } from "type-tagger";

import {
  Algorithm,
  ChainId,
  Identity,
  PrehashType,
  PublicKeyBytes,
  SignableBytes,
  SignatureBytes,
} from "@iov/bcp";
import { Ed25519, Ed25519Keypair } from "@iov/crypto";
import { Encoding } from "@iov/encoding";
import { DefaultValueProducer, ValueAndUpdates } from "@iov/stream";

import { prehash } from "../prehashing";
import { Wallet, WalletId, WalletImplementationIdString, WalletSerializationString } from "../wallet";

interface PubkeySerialization {
  readonly algo: string;
  readonly data: string;
}

interface LocalIdentitySerialization {
  readonly chainId: string;
  readonly pubkey: PubkeySerialization;
  readonly label?: string;
}

interface IdentitySerialization {
  readonly localIdentity: LocalIdentitySerialization;
  readonly privkey: string;
}

interface Ed25519WalletSerialization {
  readonly formatVersion: number;
  readonly id: string;
  readonly label: string | undefined;
  readonly identities: readonly IdentitySerialization[];
}

function deserialize(data: WalletSerializationString): Ed25519WalletSerialization {
  const doc = JSON.parse(data);
  const formatVersion = doc.formatVersion;

  if (typeof formatVersion !== "number") {
    throw new Error("Expected property 'formatVersion' of type number");
  }

  // Case distinctions / migrations based on formatVersion go here
  switch (formatVersion) {
    case 1:
      throw new Error(
        "Wallet format version 1 detected. " +
          "No automatic migration is possible from that format since it is missing chain IDs in identities. " +
          "Use IOV-Core 0.9 or 0.10 to export the secret and re-create wallet in IOV-Core 0.11+.",
      );
    case 2:
      break;
    default:
      throw new Error(`Got unsupported format version: '${formatVersion}'`);
  }

  // other checks

  const id = doc.id;
  if (typeof id !== "string") {
    throw new Error("Expected property 'id' of type string");
  }

  if (!id.match(/^[a-zA-Z0-9]+$/)) {
    throw new Error(`Property 'id' does not match expected format. Got: '${id}'`);
  }

  return doc;
}

type IdentityId = string & As<"identity-id">;

export class Ed25519Wallet implements Wallet {
  private static readonly idPool = "abcdefghijklmnopqrstuvwxyzABCDEFGHIJKLMNOPQRSTUVWXYZ0123456789";
  private static readonly idsPrng: PseudoRandom.Engine = PseudoRandom.engines.mt19937().autoSeed();

  private static generateId(): WalletId {
    // this can be pseudo-random, just used for internal book-keeping
    const code = PseudoRandom.string(Ed25519Wallet.idPool)(Ed25519Wallet.idsPrng, 16);
    return code as WalletId;
  }

  private static identityId(identity: Identity): IdentityId {
    const id = [identity.chainId, identity.pubkey.algo, Encoding.toHex(identity.pubkey.data)].join("|");
    return id as IdentityId;
  }

  private static algorithmFromString(input: string): Algorithm {
    switch (input) {
      case "ed25519":
        return Algorithm.Ed25519;
      case "secp256k1":
        return Algorithm.Secp256k1;
      default:
        throw new Error("Unknown algorithm string found");
    }
  }

  private static buildIdentity(chainId: ChainId, bytes: PublicKeyBytes): Identity {
    if (!chainId) {
      throw new Error("Got empty chain ID when tying to build a local identity.");
    }

    const identity: Identity = {
      chainId: chainId,
      pubkey: {
        algo: Algorithm.Ed25519,
        data: bytes,
      },
    };
    return identity;
  }

  public readonly label: ValueAndUpdates<string | undefined>;
  public readonly canSign = new ValueAndUpdates(new DefaultValueProducer(true));
  public readonly implementationId = "ed25519" as WalletImplementationIdString;
  public readonly id: WalletId;

  // wallet
  private readonly labelProducer: DefaultValueProducer<string | undefined>;

  // identities
  private readonly identities: Identity[];
  private readonly privkeys: Map<IdentityId, Ed25519Keypair>;
  private readonly labels: Map<IdentityId, string | undefined>;

  public constructor(data?: WalletSerializationString) {
    let id: WalletId;
    let label: string | undefined;
    const identities: Identity[] = [];
    const privkeys = new Map<IdentityId, Ed25519Keypair>();
    const labels = new Map<IdentityId, string | undefined>();

    if (data) {
      const decodedData = deserialize(data);

      // label
      label = decodedData.label;
      id = decodedData.id as WalletId;

      // identities
      for (const record of decodedData.identities) {
        const keypair = new Ed25519Keypair(
          Encoding.fromHex(record.privkey),
          Encoding.fromHex(record.localIdentity.pubkey.data),
        );
        if (Ed25519Wallet.algorithmFromString(record.localIdentity.pubkey.algo) !== Algorithm.Ed25519) {
          throw new Error("This keyring only supports ed25519 private keys");
        }
        const identity = Ed25519Wallet.buildIdentity(
          record.localIdentity.chainId as ChainId,
          keypair.pubkey as PublicKeyBytes,
        );
        identities.push(identity);
        privkeys.set(Ed25519Wallet.identityId(identity), keypair);
        labels.set(Ed25519Wallet.identityId(identity), record.localIdentity.label);
      }
    } else {
      id = Ed25519Wallet.generateId();
    }

    this.identities = identities;
    this.privkeys = privkeys;
    this.labels = labels;
    this.labelProducer = new DefaultValueProducer<string | undefined>(label);
    this.label = new ValueAndUpdates(this.labelProducer);
    this.id = id;
  }

  public setLabel(label: string | undefined): void {
    this.labelProducer.update(label);
  }

  public async previewIdentity(chainId: ChainId, options: unknown): Promise<Identity> {
    if (!(options instanceof Ed25519Keypair)) {
      throw new Error("Ed25519.createIdentity requires a keypair argument");
    }
    const keypair = options;
    return Ed25519Wallet.buildIdentity(chainId, keypair.pubkey as PublicKeyBytes);
  }

  public async createIdentity(chainId: ChainId, options: unknown): Promise<Identity> {
    if (!(options instanceof Ed25519Keypair)) {
      throw new Error("Ed25519.createIdentity requires a keypair argument");
    }
    const keypair = options;

    const newIdentity = Ed25519Wallet.buildIdentity(chainId, keypair.pubkey as PublicKeyBytes);
    const newIdentityId = Ed25519Wallet.identityId(newIdentity);

    if (this.identities.find(i => Ed25519Wallet.identityId(i) === newIdentityId)) {
      throw new Error(
        "Identity ID collision: this happens when you try to create multiple identities with the same keypair in the same wallet.",
      );
    }

    this.privkeys.set(newIdentityId, keypair);
    this.labels.set(newIdentityId, undefined);
    this.identities.push(newIdentity);
    return newIdentity;
  }

  public setIdentityLabel(identity: Identity, label: string | undefined): void {
    const identityId = Ed25519Wallet.identityId(identity);
    const index = this.identities.findIndex(i => Ed25519Wallet.identityId(i) === identityId);
    if (index === -1) {
      throw new Error("identity with id '" + identityId + "' not found");
    }

    this.labels.set(identityId, label);
  }

  public getIdentityLabel(identity: Identity): string | undefined {
    const identityId = Ed25519Wallet.identityId(identity);
    const index = this.identities.findIndex(i => Ed25519Wallet.identityId(i) === identityId);
    if (index === -1) {
      throw new Error("identity with id '" + identityId + "' not found");
    }

    return this.labels.get(identityId);
  }

<<<<<<< HEAD
  public getIdentities(): ReadonlyArray<Identity> {
=======
  public getIdentities(): readonly PublicIdentity[] {
>>>>>>> 13e3a9d5
    // copy array to avoid internal updates to affect caller and vice versa
    return [...this.identities];
  }

  public async createTransactionSignature(
    identity: Identity,
    transactionBytes: SignableBytes,
    prehashType: PrehashType,
  ): Promise<SignatureBytes> {
    const privkey = this.privateKeyForIdentity(identity);
    const signature = await Ed25519.createSignature(prehash(transactionBytes, prehashType), privkey);
    return signature as SignatureBytes;
  }

  public printableSecret(): string {
    const libsodiumPrivkeys = [...this.privkeys.values()].map(pair => pair.toLibsodiumPrivkey());
    const hexstringsSorted = libsodiumPrivkeys.map(privkey => Encoding.toHex(privkey)).sort();
    const outStrings = hexstringsSorted.map(hexstring => (hexstring.match(/.{1,16}/g) || []).join(" "));
    return outStrings.join("; ");
  }

  public serialize(): WalletSerializationString {
    const out: Ed25519WalletSerialization = {
      formatVersion: 2,
      id: this.id,
      label: this.label.value,
      identities: this.identities.map(identity => {
        const keypair = this.privateKeyForIdentity(identity);
        const label = this.getIdentityLabel(identity);
        return {
          localIdentity: {
            chainId: identity.chainId,
            pubkey: {
              algo: identity.pubkey.algo,
              data: Encoding.toHex(identity.pubkey.data),
            },
            label: label,
          },
          privkey: Encoding.toHex(keypair.privkey),
        };
      }),
    };
    return JSON.stringify(out) as WalletSerializationString;
  }

  public clone(): Ed25519Wallet {
    return new Ed25519Wallet(this.serialize());
  }

  // This throws an exception when private key is missing
  private privateKeyForIdentity(identity: Identity): Ed25519Keypair {
    const identityId = Ed25519Wallet.identityId(identity);
    const privkey = this.privkeys.get(identityId);
    if (!privkey) {
      throw new Error("No private key found for identity '" + identityId + "'");
    }
    return privkey;
  }
}<|MERGE_RESOLUTION|>--- conflicted
+++ resolved
@@ -228,11 +228,7 @@
     return this.labels.get(identityId);
   }
 
-<<<<<<< HEAD
-  public getIdentities(): ReadonlyArray<Identity> {
-=======
-  public getIdentities(): readonly PublicIdentity[] {
->>>>>>> 13e3a9d5
+  public getIdentities(): readonly Identity[] {
     // copy array to avoid internal updates to affect caller and vice versa
     return [...this.identities];
   }
