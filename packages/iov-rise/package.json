--- conflicted
+++ resolved
@@ -35,12 +35,8 @@
     "@iov/crypto": "^0.9.1",
     "@iov/dpos": "^0.9.1",
     "@iov/encoding": "^0.9.0",
-<<<<<<< HEAD
-    "@iov/keycontrol": "^0.9.1",
-    "@iov/stream": "^0.9.1",
-=======
     "@iov/keycontrol": "^0.9.2",
->>>>>>> 11b596a9
+    "@iov/stream": "^0.9.2",
     "@types/long": "^4.0.0",
     "axios": "^0.18.0",
     "fast-deep-equal": "^2.0.1",
