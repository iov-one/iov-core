import { ChainId, Identity, PostTxResponse, TransactionId, UnsignedTransaction } from "@iov/bcp";
import { UserProfile } from "@iov/keycontrol";
import { DefaultValueProducer, ValueAndUpdates } from "@iov/stream";

import { MultiChainSigner } from "./multichainsigner";

export interface GetIdentitiesAuthorization {
  /**
   * Called by the signing server and lets user decide which of the
   * available identities should be revealed to the application.
   *
   * Must return a list of identities selected by the user, which is
   * the empty list in case of full request denial.
   *
   * Any error (thrown or returned as a rejected promise) from this
   * callback is sent to the RPC client as an unspecified
   * "Internal server error" and the callback author should
   * ensure this does not happen.
   *
   * @param reason An explanation why the autorization is requested. This is created by the website and shown to the user.
   * @param matchingIdentities The identities that match the requested chain IDs.
   * @param meta An object that is passed by reference from request handlers into the callback.
   */
<<<<<<< HEAD
  (reason: string, matchingIdentities: ReadonlyArray<Identity>): Promise<ReadonlyArray<Identity>>;
=======
  (reason: string, matchingIdentities: ReadonlyArray<PublicIdentity>, meta?: any): Promise<
    ReadonlyArray<PublicIdentity>
  >;
>>>>>>> 25cd35e3
}

export interface SignAndPostAuthorization {
  /**
   * Called by the signing server and lets user decide if they want to
   * authorize a sign and post request.
   *
   * Must return true if the user authorized the signing and false if the
   * user rejects it.
   *
   * Any error (thrown or returned as a rejected promise) from this
   * callback is sent to the RPC client as an unspecified
   * "Internal server error" and the callback author should
   * ensure this does not happen.
   *
   * @param reason An explanation why the autorization is requested. This is created by the website and shown to the user.
   * @param transaction The transaction to be signed.
   * @param meta An object that is passed by reference from request handlers into the callback.
   */
  (reason: string, transaction: UnsignedTransaction, meta?: any): Promise<boolean>;
}

export interface SignedAndPosted {
  readonly transaction: UnsignedTransaction;
  readonly postResponse: PostTxResponse;
}

export class SigningServerCore {
  public readonly signedAndPosted: ValueAndUpdates<ReadonlyArray<SignedAndPosted>>;

  private readonly signer: MultiChainSigner;
  private readonly profile: UserProfile;
  private readonly authorizeGetIdentities: GetIdentitiesAuthorization;
  private readonly authorizeSignAndPost: SignAndPostAuthorization;
  private readonly signedAndPostedProducer = new DefaultValueProducer<ReadonlyArray<SignedAndPosted>>([]);

  constructor(
    profile: UserProfile,
    signer: MultiChainSigner,
    authorizeGetIdentities: GetIdentitiesAuthorization,
    authorizeSignAndPost: SignAndPostAuthorization,
  ) {
    this.signer = signer;
    this.profile = profile;
    this.authorizeGetIdentities = authorizeGetIdentities;
    this.authorizeSignAndPost = authorizeSignAndPost;

    this.signedAndPosted = new ValueAndUpdates(this.signedAndPostedProducer);
  }

  /**
   * Handles a identities request
   *
   * Returns the a list of identities selected by the user. In case
   * the user selected no identity or rejected the request entirely,
   * this returns an empty list.
   */
  public async getIdentities(
    reason: string,
    chainIds: ReadonlyArray<ChainId>,
<<<<<<< HEAD
  ): Promise<ReadonlyArray<Identity>> {
=======
    meta?: any,
  ): Promise<ReadonlyArray<PublicIdentity>> {
>>>>>>> 25cd35e3
    const matchingIdentities = this.profile.getAllIdentities().filter(identity => {
      return chainIds.some(chainId => identity.chainId === chainId);
    });

    let authorizedIdentities: ReadonlyArray<Identity>;
    try {
      authorizedIdentities = await this.authorizeGetIdentities(reason, matchingIdentities, meta);
    } catch (error) {
      // don't expose callback error details over the server
      throw new Error("Internal server error");
    }

    return authorizedIdentities;
  }

  /**
   * Handles a transaction signing request
   *
   * @returns the transaction ID in case the user authorized the signing
   * and `null` in case the user rejected.
   */
<<<<<<< HEAD
  public async signAndPost(reason: string, transaction: UnsignedTransaction): Promise<TransactionId | null> {
=======
  public async signAndPost(
    reason: string,
    transaction: UnsignedTransaction,
    meta?: any,
  ): Promise<TransactionId | undefined> {
>>>>>>> 25cd35e3
    let authorized: boolean;
    try {
      authorized = await this.authorizeSignAndPost(reason, transaction, meta);
    } catch (error) {
      // don't expose callback error details over the server
      throw new Error("Internal server error");
    }

    if (authorized) {
      const response = await this.signer.signAndPost(transaction);
      const signedAndPosted: SignedAndPosted = {
        transaction: transaction,
        postResponse: response,
      };
      this.signedAndPostedProducer.update([...this.signedAndPostedProducer.value, signedAndPosted]);
      return response.transactionId;
    } else {
      return null;
    }
  }

  /**
   * Call this to free ressources when server is not needed anymore
   */
  public shutdown(): void {
    this.signer.shutdown();
  }
}<|MERGE_RESOLUTION|>--- conflicted
+++ resolved
@@ -21,13 +21,7 @@
    * @param matchingIdentities The identities that match the requested chain IDs.
    * @param meta An object that is passed by reference from request handlers into the callback.
    */
-<<<<<<< HEAD
-  (reason: string, matchingIdentities: ReadonlyArray<Identity>): Promise<ReadonlyArray<Identity>>;
-=======
-  (reason: string, matchingIdentities: ReadonlyArray<PublicIdentity>, meta?: any): Promise<
-    ReadonlyArray<PublicIdentity>
-  >;
->>>>>>> 25cd35e3
+  (reason: string, matchingIdentities: ReadonlyArray<Identity>, meta?: any): Promise<ReadonlyArray<Identity>>;
 }
 
 export interface SignAndPostAuthorization {
@@ -88,12 +82,8 @@
   public async getIdentities(
     reason: string,
     chainIds: ReadonlyArray<ChainId>,
-<<<<<<< HEAD
+    meta?: any,
   ): Promise<ReadonlyArray<Identity>> {
-=======
-    meta?: any,
-  ): Promise<ReadonlyArray<PublicIdentity>> {
->>>>>>> 25cd35e3
     const matchingIdentities = this.profile.getAllIdentities().filter(identity => {
       return chainIds.some(chainId => identity.chainId === chainId);
     });
@@ -115,15 +105,11 @@
    * @returns the transaction ID in case the user authorized the signing
    * and `null` in case the user rejected.
    */
-<<<<<<< HEAD
-  public async signAndPost(reason: string, transaction: UnsignedTransaction): Promise<TransactionId | null> {
-=======
   public async signAndPost(
     reason: string,
     transaction: UnsignedTransaction,
     meta?: any,
-  ): Promise<TransactionId | undefined> {
->>>>>>> 25cd35e3
+  ): Promise<TransactionId | null> {
     let authorized: boolean;
     try {
       authorized = await this.authorizeSignAndPost(reason, transaction, meta);
