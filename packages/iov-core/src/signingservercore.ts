--- conflicted
+++ resolved
@@ -21,13 +21,7 @@
    * @param matchingIdentities The identities that match the requested chain IDs.
    * @param meta An object that is passed by reference from request handlers into the callback.
    */
-<<<<<<< HEAD
-  (reason: string, matchingIdentities: ReadonlyArray<Identity>, meta?: any): Promise<ReadonlyArray<Identity>>;
-=======
-  (reason: string, matchingIdentities: readonly PublicIdentity[], meta?: any): Promise<
-    readonly PublicIdentity[]
-  >;
->>>>>>> 13e3a9d5
+  (reason: string, matchingIdentities: readonly Identity[], meta?: any): Promise<readonly Identity[]>;
 }
 
 export interface SignAndPostAuthorization {
@@ -89,20 +83,12 @@
     reason: string,
     chainIds: readonly ChainId[],
     meta?: any,
-<<<<<<< HEAD
-  ): Promise<ReadonlyArray<Identity>> {
-=======
-  ): Promise<readonly PublicIdentity[]> {
->>>>>>> 13e3a9d5
+  ): Promise<readonly Identity[]> {
     const matchingIdentities = this.profile.getAllIdentities().filter(identity => {
       return chainIds.some(chainId => identity.chainId === chainId);
     });
 
-<<<<<<< HEAD
-    let authorizedIdentities: ReadonlyArray<Identity>;
-=======
-    let authorizedIdentities: readonly PublicIdentity[];
->>>>>>> 13e3a9d5
+    let authorizedIdentities: readonly Identity[];
     try {
       authorizedIdentities = await this.authorizeGetIdentities(reason, matchingIdentities, meta);
     } catch (error) {
