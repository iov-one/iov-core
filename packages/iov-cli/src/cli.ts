import { ArgumentParser } from "argparse";
// tslint:disable-next-line:no-submodule-imports
import colors = require("colors/safe");
import { join } from "path";

import { TsRepl } from "./tsrepl";

export function main(originalArgs: readonly string[]): void {
  const parser = new ArgumentParser({ description: "The IOV-Core REPL" });
  parser.addArgument("--version", {
    action: "storeTrue",
    help: "Print version and exit",
  });

  const maintainerGroup = parser.addArgumentGroup({
    title: "Maintainer options",
    description: "Don't use those unless a maintainer tells you to.",
  });
  maintainerGroup.addArgument("--selftest", {
    action: "storeTrue",
    help: "Run a selftext and exit",
  });
  maintainerGroup.addArgument("--debug", {
    action: "storeTrue",
    help: "Enable debugging",
  });
  const args = parser.parseArgs([...originalArgs]);

  if (args.version) {
    const version = require(join(__dirname, "..", "package.json")).version;
    console.info(version);
    return;
  }

  const imports = new Map<string, readonly string[]>([
    [
      "@iov/bcp",
<<<<<<< HEAD
      [
        "Address",
        "Algorithm",
        "ChainId",
        "Nonce",
        "PublicKeyBytes",
        "SendTransaction",
        "TokenTicker",
        "TransactionId",
      ],
=======
      ["Address", "Algorithm", "ChainId", "Nonce", "PubkeyBytes", "SendTransaction", "TokenTicker"],
>>>>>>> 0662475d
    ],
    ["@iov/bns", ["bnsCodec", "BnsConnection", "bnsConnector", "RegisterUsernameTx"]],
    ["@iov/core", ["MultiChainSigner"]],
    [
      "@iov/crypto",
      [
        "Bip39",
        "Ed25519",
        "Ed25519Keypair",
        "EnglishMnemonic",
        "Random",
        "Secp256k1",
        "Sha256",
        "Sha512",
        "Slip10",
        "Slip10Curve",
        "Slip10RawIndex",
      ],
    ],
    ["@iov/encoding", ["Bech32", "Encoding"]],
    [
      "@iov/ethereum",
      [
        "EthereumConnection",
        "EthereumConnectionOptions",
        "ethereumConnector",
        "ethereumCodec",
        "pubkeyToAddress as ethereumPubkeyToAddress",
      ],
    ],
    ["@iov/faucets", ["IovFaucet"]],
    [
      "@iov/keycontrol",
      [
        "Ed25519HdWallet",
        "HdPaths",
        "Keyring",
        "Secp256k1HdWallet",
        "UserProfile",
        "Wallet",
        "WalletId",
        "WalletImplementationIdString",
        "WalletSerializationString",
      ],
    ],
    ["@iov/lisk", ["liskCodec", "LiskConnection", "liskConnector"]],
    ["@iov/rise", ["riseCodec", "RiseConnection", "riseConnector"]],
  ]);

  console.info(colors.green("Initializing session for you. Have fun!"));
  console.info(colors.yellow("Available imports:"));
  console.info(colors.yellow("  * http"));
  console.info(colors.yellow("  * https"));
  console.info(colors.yellow("  * leveldown"));
  console.info(colors.yellow("  * levelup"));
  console.info(colors.yellow("  * from long"));
  console.info(colors.yellow("    - Long"));
  for (const moduleName of imports.keys()) {
    console.info(colors.yellow(`  * from ${moduleName}`));
    // eslint-disable-next-line @typescript-eslint/no-non-null-assertion
    for (const symbol of imports.get(moduleName)!) {
      console.info(colors.yellow(`    - ${symbol}`));
    }
  }
  console.info(colors.yellow("  * helper functions"));
  console.info(colors.yellow("    - toAscii"));
  console.info(colors.yellow("    - fromHex"));
  console.info(colors.yellow("    - toHex"));

  let init = `
    import leveldown = require('leveldown');
    import levelup from "levelup";
    import * as http from 'http';
    import * as https from 'https';
    import Long from "long";
  `;
  for (const moduleName of imports.keys()) {
    // eslint-disable-next-line @typescript-eslint/no-non-null-assertion
    init += `import { ${imports.get(moduleName)!.join(", ")} } from "${moduleName}";\n`;
  }
  init += `const { toAscii, fromHex, toHex } = Encoding;\n`;

  if (args.selftest) {
    // execute some trival stuff and exit
    init += `
      const hash = new Sha512(new Uint8Array([])).digest();
      const hexHash = toHex(hash);
      export class NewDummyClass {};

      const profile = new UserProfile();
      const wallet = profile.addWallet(Ed25519HdWallet.fromMnemonic("degree tackle suggest window test behind mesh extra cover prepare oak script"));
      const db = levelup(leveldown('./selftest_userprofile_db'));
      await profile.storeIn(db, "secret passwd");
      const profileFromDb = await UserProfile.loadFrom(db, "secret passwd");

      console.info("Done testing, will exit now.");
      process.exit(0);
    `;
  }

  const tsconfigPath = join(__dirname, "..", "tsconfig_repl.json");
  const installationDir = join(__dirname, "..");
  new TsRepl(tsconfigPath, init, !!args.debug, installationDir).start().catch(error => {
    console.error(error);
    process.exit(1);
  });
}<|MERGE_RESOLUTION|>--- conflicted
+++ resolved
@@ -35,20 +35,16 @@
   const imports = new Map<string, readonly string[]>([
     [
       "@iov/bcp",
-<<<<<<< HEAD
       [
         "Address",
         "Algorithm",
         "ChainId",
         "Nonce",
-        "PublicKeyBytes",
+        "PubkeyBytes",
         "SendTransaction",
         "TokenTicker",
         "TransactionId",
       ],
-=======
-      ["Address", "Algorithm", "ChainId", "Nonce", "PubkeyBytes", "SendTransaction", "TokenTicker"],
->>>>>>> 0662475d
     ],
     ["@iov/bns", ["bnsCodec", "BnsConnection", "bnsConnector", "RegisterUsernameTx"]],
     ["@iov/core", ["MultiChainSigner"]],
