{
  "name": "@iov/cli",
  "version": "0.10.4",
  "description": "Command line interface for iov core",
  "author": "IOV SAS <admin@iov.one>",
  "license": "Apache-2.0",
  "repository": {
    "type": "git",
    "url": "https://github.com/iov-one/iov-core/tree/master/packages/iov-cli"
  },
  "publishConfig": {
    "access": "public"
  },
  "scripts": {
    "format": "prettier --write --loglevel warn \"./src/**/*.ts\"",
    "lint": "cross-env-shell \"tslint -t verbose --project . ${TSLINT_FLAGS}\"",
    "prebuild": "yarn format",
    "build": "tsc",
    "build-or-skip": "[ -n \"$SKIP_BUILD\" ] || yarn build",
    "test-node": "node jasmine-testrunner.js",
    "test-bin": "yarn build-or-skip && ./bin/iov-cli --selftest",
    "test": "yarn build-or-skip && yarn test-node"
  },
  "bin": {
    "iov-cli": "bin/iov-cli"
  },
  "dependencies": {
<<<<<<< HEAD
    "@iov/bns": "^0.10.2",
    "@iov/core": "^0.10.3",
    "@iov/faucets": "^0.10.2",
=======
    "@iov/core": "^0.10.4",
    "@iov/faucets": "^0.10.4",
>>>>>>> dbe04c31
    "argparse": "^1.0.10",
    "babylon": "^6.18.0",
    "colors": "^1.3.0",
    "diff": "^3.5.0",
    "leveldown": "^4.0.1",
    "recast": "^0.15.3",
    "ts-node": "^7.0.0",
    "typescript": "~3.2"
  },
  "devDependencies": {
    "@types/argparse": "^1.0.34",
    "@types/babylon": "^6.16.3",
    "@types/diff": "^3.5.1"
  }
}<|MERGE_RESOLUTION|>--- conflicted
+++ resolved
@@ -25,14 +25,9 @@
     "iov-cli": "bin/iov-cli"
   },
   "dependencies": {
-<<<<<<< HEAD
-    "@iov/bns": "^0.10.2",
-    "@iov/core": "^0.10.3",
-    "@iov/faucets": "^0.10.2",
-=======
+    "@iov/bns": "^0.10.4",
     "@iov/core": "^0.10.4",
     "@iov/faucets": "^0.10.4",
->>>>>>> dbe04c31
     "argparse": "^1.0.10",
     "babylon": "^6.18.0",
     "colors": "^1.3.0",
