import Long from "long";
import { ReadonlyDate } from "readonly-date";

import {
  Address,
  Algorithm,
  Amount,
  BcpAccount,
  BcpAccountQuery,
  BcpAddressQuery,
  BcpBlockInfo,
  BcpPubkeyQuery,
  BcpTransactionState,
<<<<<<< HEAD
  ChainId,
=======
  ConfirmedTransaction,
>>>>>>> dbe04c31
  isSendTransaction,
  PublicKeyBundle,
  PublicKeyBytes,
  SendTransaction,
  SignatureBytes,
  SignedTransaction,
  TokenTicker,
  TransactionId,
} from "@iov/bcp-types";
import { Random } from "@iov/crypto";
import { Derivation, dposFromOrToTag } from "@iov/dpos";
import { Encoding } from "@iov/encoding";
import { Ed25519Wallet, UserProfile } from "@iov/keycontrol";

import { pubkeyToAddress } from "./derivation";
import { liskCodec } from "./liskcodec";
import { generateNonce, LiskConnection } from "./liskconnection";

const { fromHex } = Encoding;

function pendingWithoutLiskDevnet(): void {
  if (!process.env.LISK_ENABLED) {
    pending("Set LISK_ENABLED to enable Lisk network tests");
  }
}

async function randomAddress(): Promise<Address> {
  const pubkey = await Random.getBytes(32);
  return pubkeyToAddress(pubkey);
}

describe("LiskConnection", () => {
  // a network that does not exist used for non-networking tests
  const dummynetBase = "https://my-host.tld:12345";
  const dummynetChainId = "f0b96e79655665abbe95b7a7f626036eb20244ead279e5f972e87cbfd77daa09" as ChainId;
  // a local devnet
  const devnetBase = "http://localhost:4000";
  const devnetChainId = "198f2b61a8eb95fbeed58b8216780b68f697f26b849acf00c8c93bb9b24f783d" as ChainId;
  const devnetDefaultRecipient = "2222222L" as Address; // random address with no keypair
  const devnetDefaultKeypair = Derivation.passphraseToKeypair(
    "wagon stock borrow episode laundry kitten salute link globe zero feed marble",
  );
  const devnetDefaultAmount: Amount = {
    quantity: "144550000",
    fractionalDigits: 8,
    tokenTicker: "LSK" as TokenTicker,
  };

  it("can be constructed", () => {
    const connection = new LiskConnection(dummynetBase, dummynetChainId);
    expect(connection).toBeTruthy();
  });

  it("takes different kind of API URLs", () => {
    expect(new LiskConnection("http://localhost", dummynetChainId)).toBeTruthy();
    expect(new LiskConnection("http://localhost/", dummynetChainId)).toBeTruthy();
    expect(new LiskConnection("https://localhost", dummynetChainId)).toBeTruthy();
    expect(new LiskConnection("https://localhost/", dummynetChainId)).toBeTruthy();
    expect(new LiskConnection("http://localhost:456", dummynetChainId)).toBeTruthy();
    expect(new LiskConnection("http://localhost:456/", dummynetChainId)).toBeTruthy();
    expect(new LiskConnection("https://localhost:456", dummynetChainId)).toBeTruthy();
    expect(new LiskConnection("https://localhost:456/", dummynetChainId)).toBeTruthy();

    expect(new LiskConnection("http://my-HOST.tld", dummynetChainId)).toBeTruthy();
    expect(new LiskConnection("http://my-HOST.tld/", dummynetChainId)).toBeTruthy();
    expect(new LiskConnection("https://my-HOST.tld", dummynetChainId)).toBeTruthy();
    expect(new LiskConnection("https://my-HOST.tld/", dummynetChainId)).toBeTruthy();
    expect(new LiskConnection("http://my-HOST.tld:456", dummynetChainId)).toBeTruthy();
    expect(new LiskConnection("http://my-HOST.tld:456/", dummynetChainId)).toBeTruthy();
    expect(new LiskConnection("https://my-HOST.tld:456", dummynetChainId)).toBeTruthy();
    expect(new LiskConnection("https://my-HOST.tld:456/", dummynetChainId)).toBeTruthy();

    expect(new LiskConnection("http://123.123.123.123", dummynetChainId)).toBeTruthy();
    expect(new LiskConnection("http://123.123.123.123/", dummynetChainId)).toBeTruthy();
    expect(new LiskConnection("https://123.123.123.123", dummynetChainId)).toBeTruthy();
    expect(new LiskConnection("https://123.123.123.123/", dummynetChainId)).toBeTruthy();
    expect(new LiskConnection("http://123.123.123.123:456", dummynetChainId)).toBeTruthy();
    expect(new LiskConnection("http://123.123.123.123:456/", dummynetChainId)).toBeTruthy();
    expect(new LiskConnection("https://123.123.123.123:456", dummynetChainId)).toBeTruthy();
    expect(new LiskConnection("https://123.123.123.123:456/", dummynetChainId)).toBeTruthy();
  });

  it("throws for invalid API URLs", () => {
    // wrong scheme
    expect(() => new LiskConnection("localhost", dummynetChainId)).toThrowError(/invalid api url/i);
    expect(() => new LiskConnection("ftp://localhost", dummynetChainId)).toThrowError(/invalid api url/i);
    expect(() => new LiskConnection("ws://localhost", dummynetChainId)).toThrowError(/invalid api url/i);

    // unsupported hosts
    expect(() => new LiskConnection("http://[2001::0370:7344]/", dummynetChainId)).toThrowError(
      /invalid api url/i,
    );
    expect(() => new LiskConnection("http://[2001::0370:7344]:8080/", dummynetChainId)).toThrowError(
      /invalid api url/i,
    );

    // wrong path
    expect(() => new LiskConnection("http://localhost/api", dummynetChainId)).toThrowError(
      /invalid api url/i,
    );
  });

  it("can disconnect", () => {
    const connection = new LiskConnection(dummynetBase, dummynetChainId);
    expect(() => connection.disconnect()).not.toThrow();
  });

  it("can get existing ticker", async () => {
    const connection = new LiskConnection(dummynetBase, dummynetChainId);
    const ticker = await connection.getTicker("LSK" as TokenTicker);
    expect(ticker).toBeDefined();
    expect(ticker!.tokenTicker).toEqual("LSK");
    expect(ticker!.tokenName).toEqual("Lisk");
  });

  it("produces empty result for non-existing ticker", async () => {
    const connection = new LiskConnection(dummynetBase, dummynetChainId);
    const ticker = await connection.getTicker("ETH" as TokenTicker);
    expect(ticker).toBeUndefined();
  });

  it("can get all tickers", async () => {
    const connection = new LiskConnection(dummynetBase, dummynetChainId);
    const tickers = await connection.getAllTickers();
    expect(tickers.length).toEqual(1);
    expect(tickers[0].tokenTicker).toEqual("LSK");
    expect(tickers[0].tokenName).toEqual("Lisk");
  });

  it("can get chain ID", async () => {
    pendingWithoutLiskDevnet();
    const connection = await LiskConnection.establish(devnetBase);
    const chainId = connection.chainId();
    expect(chainId).toEqual(devnetChainId);
  });

  it("can get height", async () => {
    pendingWithoutLiskDevnet();
    const connection = await LiskConnection.establish(devnetBase);
    const height = await connection.height();
    expect(height).toBeGreaterThan(0);
    expect(height).toBeLessThan(10000000);
  });

  describe("getAccount", () => {
    it("can get account from address", async () => {
      pendingWithoutLiskDevnet();
      const connection = await LiskConnection.establish(devnetBase);
      const query: BcpAccountQuery = { address: "1349293588603668134L" as Address };
      const account = await connection.getAccount(query);

      const expectedPubkey: PublicKeyBundle = {
        algo: Algorithm.Ed25519,
        data: fromHex("e9e00a111875ccd0c2c937d87da18532cf99d011e0e8bfb981638f57427ba2c6") as PublicKeyBytes,
      };
      expect(account!.address).toEqual("1349293588603668134L");
      expect(account!.pubkey).toEqual(expectedPubkey);
      expect(account!.balance[0].tokenTicker).toEqual("LSK");
      expect(account!.balance[0].fractionalDigits).toEqual(8);
      expect(account!.balance[0].quantity).toEqual("10034556677");
    });

    it("can get account from pubkey", async () => {
      pendingWithoutLiskDevnet();
      const connection = await LiskConnection.establish(devnetBase);
      const pubkey: PublicKeyBundle = {
        algo: Algorithm.Ed25519,
        data: fromHex("e9e00a111875ccd0c2c937d87da18532cf99d011e0e8bfb981638f57427ba2c6") as PublicKeyBytes,
      };
      const query: BcpAccountQuery = { pubkey: pubkey };
      const account = await connection.getAccount(query);

      const expectedPubkey = pubkey;
      expect(account!.address).toEqual("1349293588603668134L");
      expect(account!.pubkey).toEqual(expectedPubkey);
      expect(account!.balance[0].tokenTicker).toEqual("LSK");
      expect(account!.balance[0].fractionalDigits).toEqual(8);
      expect(account!.balance[0].quantity).toEqual("10034556677");
    });

    it("returns empty list when getting an unused account", async () => {
      pendingWithoutLiskDevnet();
      const unusedAddress = "5648777643193648871L" as Address;
      const connection = await LiskConnection.establish(devnetBase);
      const response = await connection.getAccount({ address: unusedAddress });
      expect(response).toBeUndefined();
    });

    it("returns undefined pubkey for receive only address", async () => {
      pendingWithoutLiskDevnet();
      const connection = await LiskConnection.establish(devnetBase);
      const response = await connection.getAccount({ address: devnetDefaultRecipient });
      expect(response!.address).toEqual(devnetDefaultRecipient);
      expect(response!.pubkey).toBeUndefined();
    });
  });

  it("can get nonce", async () => {
    pendingWithoutLiskDevnet();
    const connection = await LiskConnection.establish(devnetBase);

    // by address
    {
      const query: BcpAddressQuery = { address: "6472030874529564639L" as Address };
      const nonce = await connection.getNonce(query);
      // nonce is current unix timestamp +/- one second
      expect(nonce.toNumber()).toBeGreaterThanOrEqual(Date.now() / 1000 - 1);
      expect(nonce.toNumber()).toBeLessThanOrEqual(Date.now() / 1000 + 1);
    }

    // by pubkey
    {
      const query: BcpPubkeyQuery = {
        pubkey: {
          algo: Algorithm.Ed25519,
          data: fromHex("e9e00a111875ccd0c2c937d87da18532cf99d011e0e8bfb981638f57427ba2c6") as PublicKeyBytes,
        },
      };
      const nonce = await connection.getNonce(query);
      // nonce is current unix timestamp +/- one second
      expect(nonce.toNumber()).toBeGreaterThanOrEqual(Date.now() / 1000 - 1);
      expect(nonce.toNumber()).toBeLessThanOrEqual(Date.now() / 1000 + 1);
    }

    connection.disconnect();
  });

  describe("watchAccount", () => {
    it("can watch account by address", done => {
      pendingWithoutLiskDevnet();

      (async () => {
        const connection = await LiskConnection.establish(devnetBase);

        const recipient = await randomAddress();

        const events = new Array<BcpAccount | undefined>();
        const subscription = connection.watchAccount({ address: recipient }).subscribe({
          next: event => {
            events.push(event);

            if (events.length === 3) {
              const [event1, event2, event3] = events;

              expect(event1).toBeUndefined();

              if (!event2) {
                throw new Error("Second event must not be undefined");
              }
              expect(event2.address).toEqual(recipient);
              expect(event2.name).toBeUndefined();
              expect(event2.pubkey).toBeUndefined();
              expect(event2.balance.length).toEqual(1);
              expect(event2.balance[0].quantity).toEqual(devnetDefaultAmount.quantity);
              expect(event2.balance[0].tokenTicker).toEqual(devnetDefaultAmount.tokenTicker);

              if (!event3) {
                throw new Error("Second event must not be undefined");
              }
              expect(event3.address).toEqual(recipient);
              expect(event3.name).toBeUndefined();
              expect(event3.pubkey).toBeUndefined();
              expect(event3.balance.length).toEqual(1);
              expect(event3.balance[0].quantity).toEqual(
                Long.fromString(devnetDefaultAmount.quantity)
                  .multiply(2)
                  .toString(),
              );
              expect(event3.balance[0].tokenTicker).toEqual(devnetDefaultAmount.tokenTicker);

              subscription.unsubscribe();
              connection.disconnect();
              done();
            }
          },
          complete: done.fail,
          error: done.fail,
        });

        const wallet = new Ed25519Wallet();
        const mainIdentity = await wallet.createIdentity(await devnetDefaultKeypair);

        for (const _ of [0, 1]) {
          const sendTx: SendTransaction = {
            kind: "bcp/send",
            chainId: devnetChainId,
            signer: mainIdentity.pubkey,
            recipient: recipient,
            amount: devnetDefaultAmount,
          };

          const nonce = generateNonce();
          const signingJob = liskCodec.bytesToSign(sendTx, nonce);
          const signature = await wallet.createTransactionSignature(
            mainIdentity,
            signingJob.bytes,
            signingJob.prehashType,
            devnetChainId,
          );

          const signedTransaction: SignedTransaction = {
            transaction: sendTx,
            primarySignature: {
              nonce: nonce,
              pubkey: mainIdentity.pubkey,
              signature: signature,
            },
            otherSignatures: [],
          };

          const result = await connection.postTx(liskCodec.bytesToPost(signedTransaction));
          await result.blockInfo.waitFor(info => info.state === BcpTransactionState.InBlock);
        }
      })().catch(done.fail);
    }, 30_000);
  });

  describe("getBlockHeader", () => {
    it("throws for invalid height arguments", async () => {
      pendingWithoutLiskDevnet();
      const connection = await LiskConnection.establish(devnetBase);

      // not an integer
      await connection
        .getBlockHeader(NaN)
        .then(() => fail("must not resolve"))
        .catch(error => expect(error).toMatch(/height must be a non-negative safe integer/i));
      await connection
        .getBlockHeader(NaN)
        .then(() => fail("must not resolve"))
        .catch(error => expect(error).toMatch(/height must be a non-negative safe integer/i));
      await connection
        .getBlockHeader(1.1)
        .then(() => fail("must not resolve"))
        .catch(error => expect(error).toMatch(/height must be a non-negative safe integer/i));
      await connection
        .getBlockHeader(Number.POSITIVE_INFINITY)
        .then(() => fail("must not resolve"))
        .catch(error => expect(error).toMatch(/height must be a non-negative safe integer/i));

      // out of range
      await connection
        .getBlockHeader(Number.MAX_SAFE_INTEGER + 1)
        .then(() => fail("must not resolve"))
        .catch(error => expect(error).toMatch(/height must be a non-negative safe integer/i));

      // negative
      await connection
        .getBlockHeader(-1)
        .then(() => fail("must not resolve"))
        .catch(error => expect(error).toMatch(/height must be a non-negative safe integer/i));

      connection.disconnect();
    });

    it("can get genesis", async () => {
      pendingWithoutLiskDevnet();
      const connection = await LiskConnection.establish(devnetBase);

      const header = await connection.getBlockHeader(1);
      expect(header.id).toEqual("6524861224470851795");
      expect(header.height).toEqual(1);
      expect(header.time).toEqual(new ReadonlyDate(1464109200 /* lisk epoch as unix timestamp */ * 1000));
      expect(header.transactionCount).toEqual(103);

      connection.disconnect();
    });

    it("rejects for non-existing block", async () => {
      pendingWithoutLiskDevnet();
      const connection = await LiskConnection.establish(devnetBase);

      await connection
        .getBlockHeader(20_000_000)
        .then(() => fail("must not resolve"))
        .catch(error => expect(error).toMatch(/block does not exist/i));

      connection.disconnect();
    });
  });

  describe("postTx", () => {
    it("can post transaction", async () => {
      pendingWithoutLiskDevnet();

      const wallet = new Ed25519Wallet();
      const mainIdentity = await wallet.createIdentity(devnetChainId, await devnetDefaultKeypair);

      const sendTx: SendTransaction = {
        kind: "bcp/send",
        chainId: devnetChainId,
        signer: mainIdentity.pubkey,
        recipient: devnetDefaultRecipient,
        memo: `We ❤️ developers – iov.one ${Math.random()}`,
        amount: devnetDefaultAmount,
      };

      // Encode creation timestamp into nonce
      const nonce = generateNonce();
      const signingJob = liskCodec.bytesToSign(sendTx, nonce);
      const signature = await wallet.createTransactionSignature(
        mainIdentity,
        signingJob.bytes,
        signingJob.prehashType,
      );

      const signedTransaction: SignedTransaction = {
        transaction: sendTx,
        primarySignature: {
          nonce: nonce,
          pubkey: mainIdentity.pubkey,
          signature: signature,
        },
        otherSignatures: [],
      };
      const bytesToPost = liskCodec.bytesToPost(signedTransaction);

      const connection = await LiskConnection.establish(devnetBase);
      const result = await connection.postTx(bytesToPost);
      expect(result).toBeTruthy();
    });

    it("can post transaction and watch confirmations", done => {
      pendingWithoutLiskDevnet();

      (async () => {
        const wallet = new Ed25519Wallet();
        const mainIdentity = await wallet.createIdentity(devnetChainId, await devnetDefaultKeypair);

        const sendTx: SendTransaction = {
          kind: "bcp/send",
          chainId: devnetChainId,
          signer: mainIdentity.pubkey,
          recipient: devnetDefaultRecipient,
          memo: `We ❤️ developers – iov.one ${Math.random()}`,
          amount: devnetDefaultAmount,
        };

        // Encode creation timestamp into nonce
        const nonce = generateNonce();
        const signingJob = liskCodec.bytesToSign(sendTx, nonce);
        const signature = await wallet.createTransactionSignature(
          mainIdentity,
          signingJob.bytes,
          signingJob.prehashType,
        );

        const signedTransaction: SignedTransaction = {
          transaction: sendTx,
          primarySignature: {
            nonce: nonce,
            pubkey: mainIdentity.pubkey,
            signature: signature,
          },
          otherSignatures: [],
        };
        const bytesToPost = liskCodec.bytesToPost(signedTransaction);

        const connection = await LiskConnection.establish(devnetBase);
        const heightBeforeTransaction = await connection.height();
        const result = await connection.postTx(bytesToPost);
        expect(result).toBeTruthy();
        expect(result.blockInfo.value.state).toEqual(BcpTransactionState.Pending);

        const events = new Array<BcpBlockInfo>();
        const subscription = result.blockInfo.updates.subscribe({
          next: info => {
            events.push(info);

            if (events.length === 2) {
              expect(events[0]).toEqual({ state: BcpTransactionState.Pending });
              expect(events[1]).toEqual({
                state: BcpTransactionState.InBlock,
                height: heightBeforeTransaction + 1,
                confirmations: 1,
              });
              subscription.unsubscribe();
              done();
            }
          },
          complete: fail,
          error: fail,
        });
      })().catch(fail);
    }, 30000);

    xit("can post transaction and wait for 4 confirmations", async () => {
      pendingWithoutLiskDevnet();

      const wallet = new Ed25519Wallet();
      const mainIdentity = await wallet.createIdentity(devnetChainId, await devnetDefaultKeypair);

      const sendTx: SendTransaction = {
        kind: "bcp/send",
        chainId: devnetChainId,
        signer: mainIdentity.pubkey,
        recipient: devnetDefaultRecipient,
        memo: `We ❤️ developers – iov.one ${Math.random()}`,
        amount: devnetDefaultAmount,
      };

      // Encode creation timestamp into nonce
      const nonce = generateNonce();
      const signingJob = liskCodec.bytesToSign(sendTx, nonce);
      const signature = await wallet.createTransactionSignature(
        mainIdentity,
        signingJob.bytes,
        signingJob.prehashType,
      );

      const signedTransaction: SignedTransaction = {
        transaction: sendTx,
        primarySignature: {
          nonce: nonce,
          pubkey: mainIdentity.pubkey,
          signature: signature,
        },
        otherSignatures: [],
      };
      const bytesToPost = liskCodec.bytesToPost(signedTransaction);

      const connection = await LiskConnection.establish(devnetBase);
      const heightBeforeTransaction = await connection.height();
      const result = await connection.postTx(bytesToPost);
      await result.blockInfo.waitFor(
        info => info.state === BcpTransactionState.InBlock && info.confirmations === 4,
      );

      expect(result.blockInfo.value).toEqual({
        state: BcpTransactionState.InBlock,
        height: heightBeforeTransaction + 1,
        confirmations: 4,
      });
    }, 60000);

    it("throws for invalid transaction", async () => {
      pendingWithoutLiskDevnet();

      const wallet = new Ed25519Wallet();
      const mainIdentity = await wallet.createIdentity(devnetChainId, await devnetDefaultKeypair);

      const sendTx: SendTransaction = {
        kind: "bcp/send",
        chainId: devnetChainId,
        signer: mainIdentity.pubkey,
        recipient: devnetDefaultRecipient,
        memo: "We ❤️ developers – iov.one",
        amount: devnetDefaultAmount,
      };

      // Encode creation timestamp into nonce
      const nonce = generateNonce();
      const signingJob = liskCodec.bytesToSign(sendTx, nonce);
      const signature = await wallet.createTransactionSignature(
        mainIdentity,
        signingJob.bytes,
        signingJob.prehashType,
      );

      // tslint:disable-next-line:no-bitwise
      const corruptedSignature = signature.map((x, i) => (i === 0 ? x ^ 0x01 : x)) as SignatureBytes;

      const signedTransaction: SignedTransaction = {
        transaction: sendTx,
        primarySignature: {
          nonce: nonce,
          pubkey: mainIdentity.pubkey,
          signature: corruptedSignature,
        },
        otherSignatures: [],
      };
      const bytesToPost = liskCodec.bytesToPost(signedTransaction);

      const connection = await LiskConnection.establish(devnetBase);
      await connection
        .postTx(bytesToPost)
        .then(() => fail("must not resolve"))
        .catch(error => expect(error).toMatch(/failed with status code 409/i));
    });
  });

  describe("searchTx", () => {
    it("can search transactions by ID", async () => {
      pendingWithoutLiskDevnet();
      const connection = await LiskConnection.establish(devnetBase);

      // by non-existing ID
      {
        const searchId = "98568736528934587" as TransactionId;
        const results = await connection.searchTx({ id: searchId });
        expect(results.length).toEqual(0);
      }

      // by existing ID (from lisk/init.sh)
      {
        const searchId = "12493173350733478622" as TransactionId;
        const results = await connection.searchTx({ id: searchId });
        expect(results.length).toEqual(1);
        const result = results[0];
        expect(result.height).toBeGreaterThanOrEqual(2);
        expect(result.height).toBeLessThan(100);
        expect(result.transactionId).toEqual(searchId);
        const transaction = result.transaction;
        if (!isSendTransaction(transaction)) {
          throw new Error("Unexpected transaction type");
        }
        expect(transaction.recipient).toEqual("1349293588603668134L");
        expect(transaction.amount.quantity).toEqual("10044556677");
      }

      connection.disconnect();
    });

    it("can search transactions by address", async () => {
      pendingWithoutLiskDevnet();
      const connection = await LiskConnection.establish(devnetBase);

      // by non-existing address
      {
        const unusedAddress = await randomAddress();
        const results = await connection.searchTx({ tags: [dposFromOrToTag(unusedAddress)] });
        expect(results.length).toEqual(0);
      }

      // by recipient address (from lisk/init.sh)
      {
        const searchAddress = "1349293588603668134L" as Address;
        const results = await connection.searchTx({ tags: [dposFromOrToTag(searchAddress)] });
        expect(results.length).toBeGreaterThanOrEqual(1);
        for (const result of results) {
          const transaction = result.transaction;
          if (!isSendTransaction(transaction)) {
            throw new Error(`Unexpected transaction type: ${transaction.kind}`);
          }
          expect(
            transaction.recipient === searchAddress ||
              liskCodec.keyToAddress(transaction.signer) === searchAddress,
          ).toEqual(true);
        }
      }

      // by sender address (from lisk/init.sh)
      {
        const searchAddress = "16313739661670634666L" as Address;
        const results = await connection.searchTx({ tags: [dposFromOrToTag(searchAddress)] });
        expect(results.length).toBeGreaterThanOrEqual(1);
        for (const result of results) {
          const transaction = result.transaction;
          if (!isSendTransaction(transaction)) {
            throw new Error(`Unexpected transaction type: ${transaction.kind}`);
          }
          expect(
            transaction.recipient === searchAddress ||
              liskCodec.keyToAddress(transaction.signer) === searchAddress,
          ).toEqual(true);
        }
      }

      connection.disconnect();
    });

    it("can search transactions by address and minHeight/maxHeight", async () => {
      pendingWithoutLiskDevnet();
      const connection = await LiskConnection.establish(devnetBase);

      // by recipient address (from lisk/init.sh)
      const searchAddress = "1349293588603668134L" as Address;

      // minHeight = 2
      {
        const results = await connection.searchTx({ tags: [dposFromOrToTag(searchAddress)], minHeight: 2 });
        expect(results.length).toBeGreaterThanOrEqual(1);
        for (const result of results) {
          expect(result.height).toBeGreaterThanOrEqual(2);
          const transaction = result.transaction;
          if (!isSendTransaction(transaction)) {
            throw new Error(`Unexpected transaction type: ${transaction.kind}`);
          }
          expect(
            transaction.recipient === searchAddress ||
              liskCodec.keyToAddress(transaction.signer) === searchAddress,
          ).toEqual(true);
        }
      }

      // maxHeight = 100
      {
        const results = await connection.searchTx({ tags: [dposFromOrToTag(searchAddress)], maxHeight: 100 });
        expect(results.length).toBeGreaterThanOrEqual(1);
        for (const result of results) {
          expect(result.height).toBeLessThanOrEqual(100);
          const transaction = result.transaction;
          if (!isSendTransaction(transaction)) {
            throw new Error(`Unexpected transaction type: ${transaction.kind}`);
          }
          expect(
            transaction.recipient === searchAddress ||
              liskCodec.keyToAddress(transaction.signer) === searchAddress,
          ).toEqual(true);
        }
      }

      // minHeight = 2 and maxHeight = 100
      {
        const results = await connection.searchTx({
          tags: [dposFromOrToTag(searchAddress)],
          minHeight: 2,
          maxHeight: 100,
        });
        expect(results.length).toBeGreaterThanOrEqual(1);
        for (const result of results) {
          expect(result.height).toBeGreaterThanOrEqual(2);
          expect(result.height).toBeLessThanOrEqual(100);
          const transaction = result.transaction;
          if (!isSendTransaction(transaction)) {
            throw new Error(`Unexpected transaction type: ${transaction.kind}`);
          }
          expect(
            transaction.recipient === searchAddress ||
              liskCodec.keyToAddress(transaction.signer) === searchAddress,
          ).toEqual(true);
        }
      }

      // minHeight > maxHeight
      {
        const results = await connection.searchTx({
          tags: [dposFromOrToTag(searchAddress)],
          minHeight: 100,
          maxHeight: 99,
        });
        expect(results.length).toEqual(0);
      }

      connection.disconnect();
    });

    it("can search transactions by ID and minHeight/maxHeight", async () => {
      pendingWithoutLiskDevnet();
      const connection = await LiskConnection.establish(devnetBase);

      // by recipient address (from lisk/init.sh)
      const searchId = "12493173350733478622" as TransactionId;

      // minHeight = 2
      {
        const results = await connection.searchTx({ id: searchId, minHeight: 2 });
        expect(results.length).toBeGreaterThanOrEqual(1);
        for (const result of results) {
          expect(result.transactionId).toEqual(searchId);
          expect(result.height).toBeGreaterThanOrEqual(2);
        }
      }

      // maxHeight = 100
      {
        const results = await connection.searchTx({ id: searchId, maxHeight: 100 });
        expect(results.length).toBeGreaterThanOrEqual(1);
        for (const result of results) {
          expect(result.transactionId).toEqual(searchId);
          expect(result.height).toBeLessThanOrEqual(100);
        }
      }

      // minHeight = 2 and maxHeight = 100
      {
        const results = await connection.searchTx({
          id: searchId,
          minHeight: 2,
          maxHeight: 100,
        });
        expect(results.length).toBeGreaterThanOrEqual(1);
        for (const result of results) {
          expect(result.transactionId).toEqual(searchId);
          expect(result.height).toBeGreaterThanOrEqual(2);
          expect(result.height).toBeLessThanOrEqual(100);
        }
      }

      // minHeight > maxHeight
      {
        const results = await connection.searchTx({
          id: searchId,
          minHeight: 100,
          maxHeight: 99,
        });
        expect(results.length).toEqual(0);
      }

      connection.disconnect();
    });
  });

  describe("liveTx", () => {
    it("can listen to transactions by recipient address (transactions in history and updates)", done => {
      pendingWithoutLiskDevnet();

      (async () => {
        const connection = await LiskConnection.establish(devnetBase);

        const recipientAddress = await randomAddress();

        // send transactions

        const profile = new UserProfile();
        const wallet = profile.addWallet(new Ed25519Wallet());
        const sender = await profile.createIdentity(wallet.id, await devnetDefaultKeypair);

        const sendA: SendTransaction = {
          kind: "bcp/send",
          chainId: devnetChainId,
          signer: sender.pubkey,
          recipient: recipientAddress,
          amount: devnetDefaultAmount,
          memo: `liveTx() test A ${Math.random()}`,
        };

        const sendB: SendTransaction = {
          kind: "bcp/send",
          chainId: devnetChainId,
          signer: sender.pubkey,
          recipient: recipientAddress,
          amount: devnetDefaultAmount,
          memo: `liveTx() test B ${Math.random()}`,
        };

        const sendC: SendTransaction = {
          kind: "bcp/send",
          chainId: devnetChainId,
          signer: sender.pubkey,
          recipient: recipientAddress,
          amount: devnetDefaultAmount,
          memo: `liveTx() test C ${Math.random()}`,
        };

        const nonceA = (await connection.getNonce({ pubkey: sender.pubkey })).data[0];
        const nonceB = (await connection.getNonce({ pubkey: sender.pubkey })).data[0];
        const nonceC = (await connection.getNonce({ pubkey: sender.pubkey })).data[0];

        const signedA = await profile.signTransaction(wallet.id, sender, sendA, liskCodec, nonceA);
        const signedB = await profile.signTransaction(wallet.id, sender, sendB, liskCodec, nonceB);
        const signedC = await profile.signTransaction(wallet.id, sender, sendC, liskCodec, nonceC);
        const bytesToPostA = liskCodec.bytesToPost(signedA);
        const bytesToPostB = liskCodec.bytesToPost(signedB);
        const bytesToPostC = liskCodec.bytesToPost(signedC);

        // Post A and B
        const postResultA = await connection.postTx(bytesToPostA);
        await connection.postTx(bytesToPostB);

        // Wait for a block
        await postResultA.blockInfo.waitFor(info => info.state === BcpTransactionState.InBlock);

        // setup listener after A and B are in block
        const events = new Array<ConfirmedTransaction>();
        const subscription = connection.liveTx({ tags: [dposFromOrToTag(recipientAddress)] }).subscribe({
          next: event => {
            events.push(event);

            if (!isSendTransaction(event.transaction)) {
              throw new Error("Unexpected transaction type");
            }
            expect(event.transaction.recipient).toEqual(recipientAddress);

            if (events.length === 3) {
              // This assumes we get two transactions into one block
              // A == B < C
              expect(events[0].height).toEqual(events[1].height);
              expect(events[2].height).toBeGreaterThan(events[1].height);

              subscription.unsubscribe();
              connection.disconnect();
              done();
            }
          },
        });

        // Post C
        await connection.postTx(bytesToPostC);
      })().catch(done.fail);
    }, 60_000);

    it("can listen to transactions by ID (transaction in history)", done => {
      pendingWithoutLiskDevnet();

      (async () => {
        const connection = await LiskConnection.establish(devnetBase);

        const profile = new UserProfile();
        const wallet = profile.addWallet(new Ed25519Wallet());
        const sender = await profile.createIdentity(wallet.id, await devnetDefaultKeypair);

        const recipientAddress = await randomAddress();
        const send: SendTransaction = {
          kind: "bcp/send",
          chainId: devnetChainId,
          signer: sender.pubkey,
          recipient: recipientAddress,
          amount: devnetDefaultAmount,
          memo: `liveTx() test ${Math.random()}`,
        };

        const nonce = (await connection.getNonce({ pubkey: sender.pubkey })).data[0];
        const signed = await profile.signTransaction(wallet.id, sender, send, liskCodec, nonce);
        const bytesToPost = liskCodec.bytesToPost(signed);

        const postResult = await connection.postTx(bytesToPost);
        const transactionId = postResult.transactionId;

        // Wait for a block
        await postResult.blockInfo.waitFor(info => info.state === BcpTransactionState.InBlock);

        // setup listener after transaction is in block
        const events = new Array<ConfirmedTransaction>();
        const subscription = connection.liveTx({ id: transactionId }).subscribe({
          next: event => {
            events.push(event);

            if (!isSendTransaction(event.transaction)) {
              throw new Error("Unexpected transaction type");
            }
            expect(event.transaction.recipient).toEqual(recipientAddress);
            expect(event.transactionId).toEqual(transactionId);

            subscription.unsubscribe();
            connection.disconnect();
            done();
          },
        });
      })().catch(done.fail);
    }, 30_000);

    it("can listen to transactions by ID (transaction in updates)", done => {
      pendingWithoutLiskDevnet();

      (async () => {
        const connection = await LiskConnection.establish(devnetBase);

        const recipientAddress = await randomAddress();

        // send transactions

        const profile = new UserProfile();
        const wallet = profile.addWallet(new Ed25519Wallet());
        const sender = await profile.createIdentity(wallet.id, await devnetDefaultKeypair);

        const send: SendTransaction = {
          kind: "bcp/send",
          chainId: devnetChainId,
          signer: sender.pubkey,
          recipient: recipientAddress,
          amount: devnetDefaultAmount,
          memo: `liveTx() test ${Math.random()}`,
        };

        const nonce = (await connection.getNonce({ pubkey: sender.pubkey })).data[0];
        const signed = await profile.signTransaction(wallet.id, sender, send, liskCodec, nonce);
        const bytesToPost = liskCodec.bytesToPost(signed);

        const postResult = await connection.postTx(bytesToPost);
        const transactionId = postResult.transactionId;

        // setup listener before transaction is in block
        const events = new Array<ConfirmedTransaction>();
        const subscription = connection.liveTx({ id: transactionId }).subscribe({
          next: event => {
            events.push(event);

            if (!isSendTransaction(event.transaction)) {
              throw new Error("Unexpected transaction type");
            }
            expect(event.transaction.recipient).toEqual(recipientAddress);
            expect(event.transactionId).toEqual(transactionId);

            subscription.unsubscribe();
            connection.disconnect();
            done();
          },
        });
      })().catch(done.fail);
    }, 30_000);
  });
});<|MERGE_RESOLUTION|>--- conflicted
+++ resolved
@@ -11,11 +11,8 @@
   BcpBlockInfo,
   BcpPubkeyQuery,
   BcpTransactionState,
-<<<<<<< HEAD
   ChainId,
-=======
   ConfirmedTransaction,
->>>>>>> dbe04c31
   isSendTransaction,
   PublicKeyBundle,
   PublicKeyBytes,
@@ -296,7 +293,7 @@
         });
 
         const wallet = new Ed25519Wallet();
-        const mainIdentity = await wallet.createIdentity(await devnetDefaultKeypair);
+        const mainIdentity = await wallet.createIdentity(dummynetChainId, await devnetDefaultKeypair);
 
         for (const _ of [0, 1]) {
           const sendTx: SendTransaction = {
@@ -313,7 +310,6 @@
             mainIdentity,
             signingJob.bytes,
             signingJob.prehashType,
-            devnetChainId,
           );
 
           const signedTransaction: SignedTransaction = {
@@ -652,7 +648,7 @@
           }
           expect(
             transaction.recipient === searchAddress ||
-              liskCodec.keyToAddress(transaction.signer) === searchAddress,
+              pubkeyToAddress(transaction.signer.data) === searchAddress,
           ).toEqual(true);
         }
       }
@@ -669,7 +665,7 @@
           }
           expect(
             transaction.recipient === searchAddress ||
-              liskCodec.keyToAddress(transaction.signer) === searchAddress,
+              pubkeyToAddress(transaction.signer.data) === searchAddress,
           ).toEqual(true);
         }
       }
@@ -696,7 +692,7 @@
           }
           expect(
             transaction.recipient === searchAddress ||
-              liskCodec.keyToAddress(transaction.signer) === searchAddress,
+              pubkeyToAddress(transaction.signer.data) === searchAddress,
           ).toEqual(true);
         }
       }
@@ -713,7 +709,7 @@
           }
           expect(
             transaction.recipient === searchAddress ||
-              liskCodec.keyToAddress(transaction.signer) === searchAddress,
+              pubkeyToAddress(transaction.signer.data) === searchAddress,
           ).toEqual(true);
         }
       }
@@ -735,7 +731,7 @@
           }
           expect(
             transaction.recipient === searchAddress ||
-              liskCodec.keyToAddress(transaction.signer) === searchAddress,
+              pubkeyToAddress(transaction.signer.data) === searchAddress,
           ).toEqual(true);
         }
       }
@@ -822,7 +818,7 @@
 
         const profile = new UserProfile();
         const wallet = profile.addWallet(new Ed25519Wallet());
-        const sender = await profile.createIdentity(wallet.id, await devnetDefaultKeypair);
+        const sender = await profile.createIdentity(wallet.id, devnetChainId, await devnetDefaultKeypair);
 
         const sendA: SendTransaction = {
           kind: "bcp/send",
@@ -851,9 +847,9 @@
           memo: `liveTx() test C ${Math.random()}`,
         };
 
-        const nonceA = (await connection.getNonce({ pubkey: sender.pubkey })).data[0];
-        const nonceB = (await connection.getNonce({ pubkey: sender.pubkey })).data[0];
-        const nonceC = (await connection.getNonce({ pubkey: sender.pubkey })).data[0];
+        const nonceA = await connection.getNonce({ pubkey: sender.pubkey });
+        const nonceB = await connection.getNonce({ pubkey: sender.pubkey });
+        const nonceC = await connection.getNonce({ pubkey: sender.pubkey });
 
         const signedA = await profile.signTransaction(wallet.id, sender, sendA, liskCodec, nonceA);
         const signedB = await profile.signTransaction(wallet.id, sender, sendB, liskCodec, nonceB);
@@ -906,7 +902,7 @@
 
         const profile = new UserProfile();
         const wallet = profile.addWallet(new Ed25519Wallet());
-        const sender = await profile.createIdentity(wallet.id, await devnetDefaultKeypair);
+        const sender = await profile.createIdentity(wallet.id, devnetChainId, await devnetDefaultKeypair);
 
         const recipientAddress = await randomAddress();
         const send: SendTransaction = {
@@ -918,7 +914,7 @@
           memo: `liveTx() test ${Math.random()}`,
         };
 
-        const nonce = (await connection.getNonce({ pubkey: sender.pubkey })).data[0];
+        const nonce = await connection.getNonce({ pubkey: sender.pubkey });
         const signed = await profile.signTransaction(wallet.id, sender, send, liskCodec, nonce);
         const bytesToPost = liskCodec.bytesToPost(signed);
 
@@ -960,7 +956,7 @@
 
         const profile = new UserProfile();
         const wallet = profile.addWallet(new Ed25519Wallet());
-        const sender = await profile.createIdentity(wallet.id, await devnetDefaultKeypair);
+        const sender = await profile.createIdentity(wallet.id, devnetChainId, await devnetDefaultKeypair);
 
         const send: SendTransaction = {
           kind: "bcp/send",
@@ -971,7 +967,7 @@
           memo: `liveTx() test ${Math.random()}`,
         };
 
-        const nonce = (await connection.getNonce({ pubkey: sender.pubkey })).data[0];
+        const nonce = await connection.getNonce({ pubkey: sender.pubkey });
         const signed = await profile.signTransaction(wallet.id, sender, send, liskCodec, nonce);
         const bytesToPost = liskCodec.bytesToPost(signed);
 
