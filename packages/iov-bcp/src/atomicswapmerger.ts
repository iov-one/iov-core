--- conflicted
+++ resolved
@@ -64,12 +64,7 @@
   }
 
   /** The unsettled swaps this object currently holds in undefined order */
-<<<<<<< HEAD
-  public openSwaps(): ReadonlyArray<OpenSwap> {
+  public openSwaps(): readonly OpenSwap[] {
     return [...this.open];
-=======
-  public openSwaps(): readonly OpenSwap[] {
-    return [...this.open.values()];
->>>>>>> 13e3a9d5
   }
 }