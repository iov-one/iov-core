import { Algorithm, ChainId, PublicKeyBundle, PublicKeyBytes } from "@iov/base-types";
import {
  AddAddressToUsernameTx,
  Address,
  BcpAccount,
  BcpBlockInfo,
  BcpNonce,
  BcpSwapQuery,
  BcpTransactionResponse,
  BcpTransactionState,
  BcpTxQuery,
  Nonce,
  RegisterBlockchainTx,
  RegisterUsernameTx,
  RemoveAddressFromUsernameTx,
  SendTx,
  SwapClaimTx,
  SwapIdBytes,
  SwapOfferTx,
  SwapState,
  TokenTicker,
  TransactionKind,
} from "@iov/bcp-types";
import { Random, Sha256 } from "@iov/crypto";
import { Encoding, Int53 } from "@iov/encoding";
import {
  Ed25519HdWallet,
  HdPaths,
  LocalIdentity,
  PublicIdentity,
  UserProfile,
  WalletId,
} from "@iov/keycontrol";
import { asArray, lastValue } from "@iov/stream";

import { bnsCodec } from "./bnscodec";
import { BnsConnection } from "./bnsconnection";
import { bnsFromOrToTag, bnsNonceTag, bnsSwapQueryTags } from "./tags";
import { BnsAddressBytes } from "./types";
import { decodeBnsAddress, keyToAddress } from "./util";

function skipTests(): boolean {
  return !process.env.BNSD_ENABLED;
}

function pendingWithoutBnsd(): void {
  if (skipTests()) {
    pending("Set BNSD_ENABLED to enable bnsd-based tests");
  }
}

const sleep = (t: number) => new Promise(resolve => setTimeout(resolve, t));

async function randomBnsAddress(): Promise<Address> {
  return keyToAddress({
    algo: Algorithm.Ed25519,
    data: (await Random.getBytes(32)) as PublicKeyBytes,
  });
}

const cash = "CASH" as TokenTicker;

async function getNonce(connection: BnsConnection, addr: Address): Promise<Nonce> {
  const data = (await connection.getNonce({ address: addr })).data;
  return data.length === 0 ? (new Int53(0) as Nonce) : data[0].nonce;
}

async function ensureNonceNonZero(
  connection: BnsConnection,
  profile: UserProfile,
  identity: PublicIdentity,
): Promise<void> {
  const nonce = await getNonce(connection, keyToAddress(identity.pubkey));
  const sendTx: SendTx = {
    kind: TransactionKind.Send,
    chainId: await connection.chainId(),
    signer: identity.pubkey,
    recipient: await randomBnsAddress(),
    amount: {
      whole: 0,
      fractional: 1,
      tokenTicker: cash,
    },
  };
  const firstWalletId = profile.wallets.value[0].id;
  const signed = await profile.signTransaction(firstWalletId, identity, sendTx, bnsCodec, nonce);
  const txBytes = bnsCodec.bytesToPost(signed);
  await connection.postTx(txBytes);
}

describe("BnsConnection", () => {
  // the first key generated from this mneumonic produces the given address
  // this account has money in the genesis file (setup in docker)
  // expectedFaucetAddress generated using https://github.com/nym-zone/bech32
  // bech32 -e -h tiov b1ca7e78f74423ae01da3b51e676934d9105f282
  const mnemonic = "degree tackle suggest window test behind mesh extra cover prepare oak script";
  const expectedFaucetAddress = "tiov1k898u78hgs36uqw68dg7va5nfkgstu5z0fhz3f" as Address;

  const bnsdTendermintUrl = "ws://localhost:22345";

  async function userProfileWithFaucet(): Promise<{
    readonly profile: UserProfile;
    readonly mainWalletId: WalletId;
    readonly faucet: LocalIdentity;
  }> {
    const wallet = Ed25519HdWallet.fromMnemonic(mnemonic);
    const profile = new UserProfile();
    profile.addWallet(wallet);
    const faucet = await profile.createIdentity(wallet.id, HdPaths.simpleAddress(0));
    return { profile, mainWalletId: wallet.id, faucet };
  }

  it("Generate proper faucet address", async () => {
    const { faucet } = await userProfileWithFaucet();
    const addr = keyToAddress(faucet.pubkey);
    expect(addr).toEqual(expectedFaucetAddress);
  });

  it("Can connect to tendermint", async () => {
    pendingWithoutBnsd();
    const connection = await BnsConnection.establish(bnsdTendermintUrl);

    // we should get a reasonable string here
    const chainId = await connection.chainId();
    expect(chainId).toBeTruthy();
    expect(chainId.length).toBeGreaterThan(6);
    expect(chainId.length).toBeLessThan(26);

    // we expect some block to have been created
    const height = await connection.height();
    expect(height).toBeGreaterThan(1);

    connection.disconnect();
  });

  it("can disconnect from tendermint", async () => {
    pendingWithoutBnsd();
    const connection = await BnsConnection.establish(bnsdTendermintUrl);
    const chainId = await connection.chainId();
    expect(chainId).toBeTruthy();
    connection.disconnect();
  });

  it("can query all tickers", async () => {
    pendingWithoutBnsd();
    const connection = await BnsConnection.establish(bnsdTendermintUrl);

    const response = await connection.getAllTickers();
    expect(response.data.length).toEqual(3);

    expect(response.data[0].tokenTicker).toEqual("ASH" as TokenTicker);
    expect(response.data[0].tokenName).toEqual("Let the Phoenix arise");
    expect(response.data[0].sigFigs).toEqual(6);

    expect(response.data[1].tokenTicker).toEqual("BASH" as TokenTicker);
    expect(response.data[1].tokenName).toEqual("Another token of this chain");
    expect(response.data[1].sigFigs).toEqual(6);

    expect(response.data[2].tokenTicker).toEqual("CASH" as TokenTicker);
    expect(response.data[2].tokenName).toEqual("Main token of this chain");
    expect(response.data[2].sigFigs).toEqual(6);

    connection.disconnect();
  });

  it("can get account by address, publicKey and name", async () => {
    pendingWithoutBnsd();
    const connection = await BnsConnection.establish(bnsdTendermintUrl);

    const { faucet } = await userProfileWithFaucet();
    const faucetAddr = keyToAddress(faucet.pubkey);

    // can get the faucet by address (there is money)
    const responseFromAddress = await connection.getAccount({ address: faucetAddr });
    expect(responseFromAddress.data.length).toEqual(1);
    const addrAcct = responseFromAddress.data[0];
    expect(addrAcct.address).toEqual(faucetAddr);
    expect(addrAcct.name).toEqual("admin");
    expect(addrAcct.balance.length).toEqual(1);
    expect(addrAcct.balance[0].tokenTicker).toEqual(cash);
    expect(addrAcct.balance[0].whole).toBeGreaterThan(1000000);

    // can get the faucet by publicKey, same result
    const responseFromPubkey = await connection.getAccount({ pubkey: faucet.pubkey });
    expect(responseFromPubkey.data.length).toEqual(1);
    const pubkeyAcct = responseFromPubkey.data[0];
    expect(pubkeyAcct).toEqual(addrAcct);

    // can get the faucet by name, same result
    const responseFromName = await connection.getAccount({ name: "admin" });
    expect(responseFromName.data.length).toEqual(1);
    const nameAcct = responseFromName.data[0];
    expect(nameAcct).toEqual(addrAcct);

    connection.disconnect();
  });

  it("returns empty list when getting an unused account", async () => {
    pendingWithoutBnsd();
    const connection = await BnsConnection.establish(bnsdTendermintUrl);
    // unusedAddress generated using https://github.com/nym-zone/bech32
    // bech32 -e -h tiov 010101020202030303040404050505050A0A0A0A
    const unusedAddress = "tiov1qyqszqszqgpsxqcyqszq2pg9q59q5zs2fx9n6s" as Address;
    const response = await connection.getAccount({ address: unusedAddress });
    expect(response).toBeTruthy();
    expect(response.data).toBeTruthy();
    expect(response.data.length).toEqual(0);

    connection.disconnect();
  });

  describe("getNonce", () => {
    it("can query empty nonce from unused account by address, pubkey and name", async () => {
      pendingWithoutBnsd();
      const connection = await BnsConnection.establish(bnsdTendermintUrl);

      // by address
      const unusedAddress = "tiov1qyqszqszqgpsxqcyqszq2pg9q59q5zs2fx9n6s" as Address;
      const response1 = await connection.getNonce({ address: unusedAddress });
      expect(response1.data.length).toEqual(0);

      // by pubkey
      const unusedPubkey: PublicKeyBundle = {
        algo: Algorithm.Ed25519,
        data: Encoding.fromHex(
          "bbbbbbbbbbbbbbbbbbbbbbbbbbbbbbbbbbbbbbbbbbbbbbbbbbbbbbbbbbbbbbbb",
        ) as PublicKeyBytes,
      };
      const response2 = await connection.getNonce({ pubkey: unusedPubkey });
      expect(response2.data.length).toEqual(0);

      // by name
      const unusedValueName = "i_do_not_exist";
      const response = await connection.getNonce({ name: unusedValueName });
      expect(response.data.length).toEqual(0);

      connection.disconnect();
    });

    it("can query nonce from faucet by address, pubkey and name", async () => {
      pendingWithoutBnsd();
      const connection = await BnsConnection.establish(bnsdTendermintUrl);
      const { profile, faucet } = await userProfileWithFaucet();
      await ensureNonceNonZero(connection, profile, faucet);

      // by address
      const faucetAddress = keyToAddress(faucet.pubkey);
      const response1 = await connection.getNonce({ address: faucetAddress });
      expect(response1.data.length).toEqual(1);
      expect(response1.data[0].nonce.toNumber()).toBeGreaterThan(0);

      // by pubkey
      const response2 = await connection.getNonce({ pubkey: faucet.pubkey });
      expect(response2.data.length).toEqual(1);
      expect(response2.data[0].nonce.toNumber()).toBeGreaterThan(0);

      // by name
      const response3 = await connection.getNonce({ name: "admin" });
      expect(response3.data.length).toEqual(1);
      expect(response3.data[0].nonce.toNumber()).toBeGreaterThan(0);

      connection.disconnect();
    });
  });

  describe("postTx", () => {
    it("can send transaction", async () => {
      pendingWithoutBnsd();
      const connection = await BnsConnection.establish(bnsdTendermintUrl);
      const chainId = await connection.chainId();

      const { profile, mainWalletId, faucet } = await userProfileWithFaucet();
      const faucetAddr = keyToAddress(faucet.pubkey);
      const rcpt = await profile.createIdentity(mainWalletId, HdPaths.simpleAddress(2));
      const rcptAddr = keyToAddress(rcpt.pubkey);

      // construct a sendtx, this is normally used in the MultiChainSigner api
      const sendTx: SendTx = {
        kind: TransactionKind.Send,
        chainId,
        signer: faucet.pubkey,
        recipient: rcptAddr,
        memo: "My first payment",
        amount: {
          whole: 500,
          fractional: 75000,
          tokenTicker: cash,
        },
      };
      const nonce = await getNonce(connection, faucetAddr);
      const signed = await profile.signTransaction(mainWalletId, faucet, sendTx, bnsCodec, nonce);
      const txBytes = bnsCodec.bytesToPost(signed);
      await connection.postTx(txBytes);

      // we should be a little bit richer
      const gotMoney = await connection.getAccount({ address: rcptAddr });
      expect(gotMoney).toBeTruthy();
      expect(gotMoney.data.length).toEqual(1);
      const paid = gotMoney.data[0];
      expect(paid.balance.length).toEqual(1);
      // we may post multiple times if we have multiple tests,
      // so just ensure at least one got in
      expect(paid.balance[0].whole).toBeGreaterThanOrEqual(500);
      expect(paid.balance[0].fractional).toBeGreaterThanOrEqual(75000);

      // and the nonce should go up, to be at least one
      // (worrying about replay issues)
      const fNonce = await getNonce(connection, faucetAddr);
      expect(fNonce.toNumber()).toBeGreaterThanOrEqual(1);

      // now verify we can query the same tx back
      const txQuery = { tags: [bnsFromOrToTag(faucetAddr)] };
      const search = await connection.searchTx(txQuery);
      expect(search.length).toBeGreaterThanOrEqual(1);
      // make sure we get a valid signature
      const mine = search[search.length - 1];
      expect(mine.primarySignature.nonce).toEqual(nonce);
      expect(mine.primarySignature.signature.length).toBeTruthy();
      expect(mine.otherSignatures.length).toEqual(0);
      const tx = mine.transaction;
      expect(tx.kind).toEqual(sendTx.kind);
      expect(tx).toEqual(sendTx);
      // make sure we have a txid
      expect(mine.txid).toBeDefined();
      expect(mine.txid.length).toBeGreaterThan(0);

      connection.disconnect();
    });

    it("can post transaction and watch confirmations", done => {
      pendingWithoutBnsd();

      (async () => {
        const connection = await BnsConnection.establish(bnsdTendermintUrl);
        const chainId = await connection.chainId();

        const { profile, mainWalletId, faucet } = await userProfileWithFaucet();
        const faucetAddr = keyToAddress(faucet.pubkey);
        const rcpt = await profile.createIdentity(mainWalletId, HdPaths.simpleAddress(2));
        const rcptAddr = keyToAddress(rcpt.pubkey);

        // construct a sendtx, this is normally used in the MultiChainSigner api
        const sendTx: SendTx = {
          kind: TransactionKind.Send,
          chainId,
          signer: faucet.pubkey,
          recipient: rcptAddr,
          memo: "My first payment",
          amount: {
            whole: 500,
            fractional: 75000,
            tokenTicker: cash,
          },
        };
        const nonce = await getNonce(connection, faucetAddr);
        const signed = await profile.signTransaction(mainWalletId, faucet, sendTx, bnsCodec, nonce);
        const txBytes = bnsCodec.bytesToPost(signed);
        const heightBeforeTransaction = await connection.height();
        const result = await connection.postTx(txBytes);
        expect(result.blockInfo.value).toEqual({
          state: BcpTransactionState.InBlock,
          height: heightBeforeTransaction + 1,
          confirmations: 1,
        });

        const events = new Array<BcpBlockInfo>();
        const subscription = result.blockInfo.updates.subscribe({
          next: info => {
            events.push(info);

            if (events.length === 3) {
              expect(events[0]).toEqual({
                state: BcpTransactionState.InBlock,
                height: heightBeforeTransaction + 1,
                confirmations: 1,
              });
              expect(events[1]).toEqual({
                state: BcpTransactionState.InBlock,
                height: heightBeforeTransaction + 1,
                confirmations: 2,
              });
              expect(events[2]).toEqual({
                state: BcpTransactionState.InBlock,
                height: heightBeforeTransaction + 1,
                confirmations: 3,
              });

              subscription.unsubscribe();
              connection.disconnect();
              done();
            }
          },
          complete: fail,
          error: fail,
        });
      })().catch(fail);
    });

    it("can register a blockchain", async () => {
      pendingWithoutBnsd();
      const connection = await BnsConnection.establish(bnsdTendermintUrl);
      const registryChainId = await connection.chainId();

      const profile = new UserProfile();
      const wallet = profile.addWallet(Ed25519HdWallet.fromEntropy(await Random.getBytes(32)));
      const identity = await profile.createIdentity(wallet.id, HdPaths.simpleAddress(0));
      const identityAddress = keyToAddress(identity.pubkey);

<<<<<<< HEAD
      // Create and send registration
      const chainId = `wonderland_${Math.random()}` as ChainId;
      const registration: RegisterBlockchainTx = {
        kind: TransactionKind.RegisterBlockchain,
        chainId: registryChainId,
        signer: identity.pubkey,
        chain: {
          chainId: chainId,
          production: false,
          enabled: true,
          name: "Wonderland",
          networkId: "7rg047g4h",
        },
        codecName: "wonderland_rules",
        codecConfig: `{ "any" : [ "json", "content" ] }`,
      };
      const nonce = await getNonce(connection, identityAddress);
      const signed = await profile.signTransaction(wallet.id, identity, registration, bnsCodec, nonce);
      const txBytes = bnsCodec.bytesToPost(signed);
      await connection.postTx(txBytes);
=======
  it("can get a valid header", async () => {
    pendingWithoutBnsd();
    const connection = await BnsConnection.establish(bnsdTendermintUrl);
    const header = await connection.getHeader(3);
    expect(header.height).toEqual(3);
    expect(header.appHash.length).toEqual(20);
    connection.disconnect();
  });

  it("throws if it cannot get header", async () => {
    pendingWithoutBnsd();
    const connection = await BnsConnection.establish(bnsdTendermintUrl);
    await connection
      .getHeader(123456789)
      .then(() => fail("must not resolve"))
      .catch(error => expect(error).toMatch(/height 123456789 can't be greater than/i));
    await connection
      .getHeader(-3)
      .then(() => fail("must not resolve"))
      .catch(error => expect(error).toMatch(/must be non-negative/i));
    connection.disconnect();
  });

  it("watches headers with same data as getHeader", async () => {
    pendingWithoutBnsd();
    const connection = await BnsConnection.establish(bnsdTendermintUrl);

    const headers = lastValue(connection.watchHeaders().take(2));
    await headers.finished();

    const subHeader = headers.value()!;
    const { height } = subHeader;

    const header = await connection.getHeader(height);
    expect(header).toEqual(subHeader);

    connection.disconnect();
  });

  it("can register a blockchain", async () => {
    pendingWithoutBnsd();
    const connection = await BnsConnection.establish(bnsdTendermintUrl);
    const registryChainId = await connection.chainId();
>>>>>>> 11b596a9

      // Find registration transaction
      const searchResult = await connection.searchTx({ tags: [bnsNonceTag(identityAddress)] });
      expect(searchResult.length).toEqual(1);
      if (searchResult[0].transaction.kind !== TransactionKind.RegisterBlockchain) {
        throw new Error("Unexpected transaction kind");
      }
      expect(searchResult[0].transaction.chain).toEqual({
        chainId: chainId,
        production: false,
        enabled: true,
        name: "Wonderland",
        networkId: "7rg047g4h",
        mainTickerId: undefined,
      });
      expect(searchResult[0].transaction.codecName).toEqual("wonderland_rules");
      expect(searchResult[0].transaction.codecConfig).toEqual(`{ "any" : [ "json", "content" ] }`);

      connection.disconnect();
    });

    it("can register a username", async () => {
      pendingWithoutBnsd();
      const connection = await BnsConnection.establish(bnsdTendermintUrl);
      const registryChainId = await connection.chainId();

      const profile = new UserProfile();
      const wallet = profile.addWallet(Ed25519HdWallet.fromEntropy(await Random.getBytes(32)));
      const identity = await profile.createIdentity(wallet.id, HdPaths.simpleAddress(0));

      // Create and send registration
      const address = keyToAddress(identity.pubkey);
      const username = `testuser_${Math.random()}`;
      const registration: RegisterUsernameTx = {
        kind: TransactionKind.RegisterUsername,
        chainId: registryChainId,
        signer: identity.pubkey,
        addresses: [
          // TODO: Re-enable when there are pre-registered blockchains for testing
          // (https://github.com/iov-one/weave/issues/184)
          //
          // { chainId: ..., address: ... },
        ],
        username: username,
      };
      const nonce = await getNonce(connection, address);
      const signed = await profile.signTransaction(wallet.id, identity, registration, bnsCodec, nonce);
      const txBytes = bnsCodec.bytesToPost(signed);
      await connection.postTx(txBytes);

      // Find registration transaction
      const searchResult = await connection.searchTx({ tags: [bnsNonceTag(address)] });
      expect(searchResult.length).toEqual(1);
      if (searchResult[0].transaction.kind !== TransactionKind.RegisterUsername) {
        throw new Error("Unexpected transaction kind");
      }
      expect(searchResult[0].transaction.username).toEqual(username);
      expect(searchResult[0].transaction.addresses.length).toEqual(0);

      connection.disconnect();
    });

    it("can add address to username and remove again", async () => {
      pendingWithoutBnsd();
      const connection = await BnsConnection.establish(bnsdTendermintUrl);
      const registryChainId = await connection.chainId();

      const profile = new UserProfile();
      const wallet = profile.addWallet(Ed25519HdWallet.fromEntropy(await Random.getBytes(32)));
      const identity = await profile.createIdentity(wallet.id, HdPaths.simpleAddress(0));
      const identityAddress = keyToAddress(identity.pubkey);

      // Create and send registration
      const username = `testuser_${Math.random()}`;
      const usernameRegistration: RegisterUsernameTx = {
        kind: TransactionKind.RegisterUsername,
        chainId: registryChainId,
        signer: identity.pubkey,
        username: username,
        addresses: [],
      };
      await connection.postTx(
        bnsCodec.bytesToPost(
          await profile.signTransaction(
            wallet.id,
            identity,
            usernameRegistration,
            bnsCodec,
            await getNonce(connection, identityAddress),
          ),
        ),
      );

      // Register a blockchain
      const chainId = `wonderland_${Math.random()}` as ChainId;
      const blockchainRegistration: RegisterBlockchainTx = {
        kind: TransactionKind.RegisterBlockchain,
        chainId: registryChainId,
        signer: identity.pubkey,
        chain: {
          chainId: chainId,
          networkId: "7rg047g4h",
          production: false,
          enabled: true,
          name: "Wonderland",
        },
        codecName: "wonderland_rules",
        codecConfig: `{ "any" : [ "json", "content" ] }`,
      };
      await connection.postTx(
        bnsCodec.bytesToPost(
          await profile.signTransaction(
            wallet.id,
            identity,
            blockchainRegistration,
            bnsCodec,
            await getNonce(connection, identityAddress),
          ),
        ),
      );

      // Add address
      const address = `testaddress_${Math.random()}` as Address;
      const addAddress: AddAddressToUsernameTx = {
        kind: TransactionKind.AddAddressToUsername,
        chainId: registryChainId,
        signer: identity.pubkey,
        username: username,
        payload: {
          chainId: chainId,
          address: address,
        },
      };
      await connection.postTx(
        bnsCodec.bytesToPost(
          await profile.signTransaction(
            wallet.id,
            identity,
            addAddress,
            bnsCodec,
            await getNonce(connection, identityAddress),
          ),
        ),
      );

      // Adding second address for the same chain fails
      const address2 = `testaddress2_${Math.random()}` as Address;
      const addAddress2: AddAddressToUsernameTx = {
        kind: TransactionKind.AddAddressToUsername,
        chainId: registryChainId,
        signer: identity.pubkey,
        username: username,
        payload: {
          chainId: chainId,
          address: address2,
        },
      };
      await connection
        .postTx(
          bnsCodec.bytesToPost(
            await profile.signTransaction(
              wallet.id,
              identity,
              addAddress2,
              bnsCodec,
              await getNonce(connection, identityAddress),
            ),
          ),
        )
        .then(() => fail("must not resolve"))
        .catch(error => expect(error).toMatch(/duplicate entry/i));

      // Remove address
      const removeAddress: RemoveAddressFromUsernameTx = {
        kind: TransactionKind.RemoveAddressFromUsername,
        chainId: registryChainId,
        signer: identity.pubkey,
        username: username,
        payload: {
          chainId: chainId,
          address: address,
        },
      };
      await connection.postTx(
        bnsCodec.bytesToPost(
          await profile.signTransaction(
            wallet.id,
            identity,
            removeAddress,
            bnsCodec,
            await getNonce(connection, identityAddress),
          ),
        ),
      );

      // Do the same removal again
      await connection
        .postTx(
          bnsCodec.bytesToPost(
            await profile.signTransaction(
              wallet.id,
              identity,
              removeAddress,
              bnsCodec,
              await getNonce(connection, identityAddress),
            ),
          ),
        )
        .then(() => fail("must not resolve"))
        .catch(error => expect(error).toMatch(/invalid entry/i));

      connection.disconnect();
    });
  });

  describe("searchTx", () => {
    it("can search for transactions", async () => {
      pendingWithoutBnsd();
      const connection = await BnsConnection.establish(bnsdTendermintUrl);
      const chainId = await connection.chainId();

      const { profile, mainWalletId, faucet } = await userProfileWithFaucet();
      const faucetAddress = keyToAddress(faucet.pubkey);
      const rcpt = await profile.createIdentity(mainWalletId, HdPaths.simpleAddress(68));
      const rcptAddress = keyToAddress(rcpt.pubkey);

      // construct a sendtx, this is normally used in the MultiChainSigner api
      const memo = `Payment ${Math.random()}`;
      const sendTx: SendTx = {
        kind: TransactionKind.Send,
        chainId: chainId,
        signer: faucet.pubkey,
        recipient: rcptAddress,
        memo: memo,
        amount: {
          whole: 1,
          fractional: 1,
          tokenTicker: cash,
        },
      };

      const nonce = await getNonce(connection, faucetAddress);
      const signed = await profile.signTransaction(mainWalletId, faucet, sendTx, bnsCodec, nonce);
      const txBytes = bnsCodec.bytesToPost(signed);
      const response = await connection.postTx(txBytes);
      const txHeight = response.metadata.height!;

      {
        // finds transaction using tag
        const results = await connection.searchTx({ tags: [bnsFromOrToTag(rcptAddress)] });
        expect(results.length).toBeGreaterThanOrEqual(1);
        const mostRecentResult = results[results.length - 1];
        expect(mostRecentResult.transaction.kind).toEqual(TransactionKind.Send);
        expect((mostRecentResult.transaction as SendTx).memo).toEqual(memo);
      }

      {
        // finds transaction using tag and height
        const results = await connection.searchTx({ tags: [bnsFromOrToTag(rcptAddress)], height: txHeight });
        expect(results.length).toBeGreaterThanOrEqual(1);
        const mostRecentResult = results[results.length - 1];
        expect(mostRecentResult.transaction.kind).toEqual(TransactionKind.Send);
        expect((mostRecentResult.transaction as SendTx).memo).toEqual(memo);
      }

      connection.disconnect();
    });

    // Activate when https://github.com/tendermint/tendermint/issues/2759 is fixed
    xit("can search for transactions (min/max height)", async () => {
      pendingWithoutBnsd();
      const connection = await BnsConnection.establish(bnsdTendermintUrl);
      const chainId = await connection.chainId();
      const initialHeight = await connection.height();

      const { profile, mainWalletId, faucet } = await userProfileWithFaucet();
      const faucetAddress = keyToAddress(faucet.pubkey);
      const rcpt = await profile.createIdentity(mainWalletId, HdPaths.simpleAddress(68));
      const rcptAddress = keyToAddress(rcpt.pubkey);

      // construct a sendtx, this is normally used in the MultiChainSigner api
      const memo = `Payment ${Math.random()}`;
      const sendTx: SendTx = {
        kind: TransactionKind.Send,
        chainId: chainId,
        signer: faucet.pubkey,
        recipient: rcptAddress,
        memo: memo,
        amount: {
          whole: 1,
          fractional: 1,
          tokenTicker: cash,
        },
      };

      const nonce = await getNonce(connection, faucetAddress);
      const signed = await profile.signTransaction(mainWalletId, faucet, sendTx, bnsCodec, nonce);
      const txBytes = bnsCodec.bytesToPost(signed);
      await connection.postTx(txBytes);

      {
        // finds transaction using tag and minHeight = 1
        const results = await connection.searchTx({ tags: [bnsFromOrToTag(rcptAddress)], minHeight: 1 });
        expect(results.length).toBeGreaterThanOrEqual(1);
        const mostRecentResult = results[results.length - 1];
        expect(mostRecentResult.transaction.kind).toEqual(TransactionKind.Send);
        expect((mostRecentResult.transaction as SendTx).memo).toEqual(memo);
      }

      {
        // finds transaction using tag and minHeight = initialHeight
        const results = await connection.searchTx({
          tags: [bnsFromOrToTag(rcptAddress)],
          minHeight: initialHeight,
        });
        expect(results.length).toBeGreaterThanOrEqual(1);
        const mostRecentResult = results[results.length - 1];
        expect(mostRecentResult.transaction.kind).toEqual(TransactionKind.Send);
        expect((mostRecentResult.transaction as SendTx).memo).toEqual(memo);
      }

      {
        // finds transaction using tag and maxHeight = 500 million
        const results = await connection.searchTx({
          tags: [bnsFromOrToTag(rcptAddress)],
          maxHeight: 500_000_000,
        });
        expect(results.length).toBeGreaterThanOrEqual(1);
        const mostRecentResult = results[results.length - 1];
        expect(mostRecentResult.transaction.kind).toEqual(TransactionKind.Send);
        expect((mostRecentResult.transaction as SendTx).memo).toEqual(memo);
      }

      {
        // finds transaction using tag and maxHeight = initialHeight + 10
        const results = await connection.searchTx({
          tags: [bnsFromOrToTag(rcptAddress)],
          maxHeight: initialHeight + 10,
        });
        expect(results.length).toBeGreaterThanOrEqual(1);
        const mostRecentResult = results[results.length - 1];
        expect(mostRecentResult.transaction.kind).toEqual(TransactionKind.Send);
        expect((mostRecentResult.transaction as SendTx).memo).toEqual(memo);
      }

      connection.disconnect();
    });
  });

  describe("getBlockchains", () => {
    it("can query blockchains by chain ID", async () => {
      pendingWithoutBnsd();
      const connection = await BnsConnection.establish(bnsdTendermintUrl);
      const registryChainId = await connection.chainId();

      const profile = new UserProfile();
      const wallet = profile.addWallet(Ed25519HdWallet.fromEntropy(await Random.getBytes(32)));
      const identity = await profile.createIdentity(wallet.id, HdPaths.simpleAddress(0));
      const identityAddress = keyToAddress(identity.pubkey);

      // Register blockchain
      const chainId = `wonderland_${Math.random()}` as ChainId;
      const blockchainRegistration: RegisterBlockchainTx = {
        kind: TransactionKind.RegisterBlockchain,
        chainId: registryChainId,
        signer: identity.pubkey,
        chain: {
          chainId: chainId,
          production: false,
          enabled: true,
          name: "Wonderland",
          networkId: "7rg047g4h",
        },
        codecName: "wonderland_rules",
        codecConfig: `{ "any" : [ "json", "content" ] }`,
      };
      await connection.postTx(
        bnsCodec.bytesToPost(
          await profile.signTransaction(
            wallet.id,
            identity,
            blockchainRegistration,
            bnsCodec,
            await getNonce(connection, identityAddress),
          ),
        ),
      );

      // Query by existing chain ID
      {
        const results = await connection.getBlockchains({ chainId: chainId });
        expect(results.length).toEqual(1);
        expect(results[0].id).toEqual(chainId);
        expect(results[0].owner).toEqual(decodeBnsAddress(identityAddress).data as BnsAddressBytes);
        expect(results[0].chain).toEqual({
          chainId: chainId,
          production: false,
          enabled: true,
          name: "Wonderland",
          networkId: "7rg047g4h",
          mainTickerId: undefined,
        });
        expect(results[0].codecName).toEqual("wonderland_rules");
        expect(results[0].codecConfig).toEqual(`{ "any" : [ "json", "content" ] }`);
      }

      // Query by non-existing chain ID
      {
        const results = await connection.getBlockchains({ chainId: "chain_we_dont_have" as ChainId });
        expect(results.length).toEqual(0);
      }

      connection.disconnect();
    });
  });

  describe("getUsernames", () => {
    it("can query usernames by name or owner", async () => {
      pendingWithoutBnsd();
      const connection = await BnsConnection.establish(bnsdTendermintUrl);
      const registryChainId = await connection.chainId();

      const profile = new UserProfile();
      const wallet = profile.addWallet(Ed25519HdWallet.fromEntropy(await Random.getBytes(32)));
      const identity = await profile.createIdentity(wallet.id, HdPaths.simpleAddress(0));
      const identityAddress = keyToAddress(identity.pubkey);

      // Register username
      const username = `testuser_${Math.random()}`;
      const registration: RegisterUsernameTx = {
        kind: TransactionKind.RegisterUsername,
        chainId: registryChainId,
        signer: identity.pubkey,
        addresses: [],
        username: username,
      };
      const nonce = await getNonce(connection, identityAddress);
      const signed = await profile.signTransaction(wallet.id, identity, registration, bnsCodec, nonce);
      const txBytes = bnsCodec.bytesToPost(signed);
      await connection.postTx(txBytes);

      // Query by existing name
      {
        const results = await connection.getUsernames({ username: username });
        expect(results.length).toEqual(1);
        expect(results[0]).toEqual({
          id: username,
          owner: decodeBnsAddress(identityAddress).data as BnsAddressBytes,
          addresses: [],
        });
      }

      // Query by non-existing name
      {
        const results = await connection.getUsernames({ username: "user_we_dont_have" });
        expect(results.length).toEqual(0);
      }

      // Query by existing owner
      {
        const results = await connection.getUsernames({ owner: identityAddress });
        expect(results.length).toBeGreaterThanOrEqual(1);
      }

      // Query by non-existing owner
      {
        const results = await connection.getUsernames({ owner: await randomBnsAddress() });
        expect(results.length).toEqual(0);
      }

      connection.disconnect();
    });

    it("can query usernames by (chain, address)", async () => {
      pendingWithoutBnsd();
      const connection = await BnsConnection.establish(bnsdTendermintUrl);
      const registryChainId = await connection.chainId();

      const profile = new UserProfile();
      const wallet = profile.addWallet(Ed25519HdWallet.fromEntropy(await Random.getBytes(32)));
      const identity = await profile.createIdentity(wallet.id, HdPaths.simpleAddress(0));
      const identityAddress = keyToAddress(identity.pubkey);

      // Register blockchain
      const chainId = `wonderland_${Math.random()}` as ChainId;
      const blockchainRegistration: RegisterBlockchainTx = {
        kind: TransactionKind.RegisterBlockchain,
        chainId: registryChainId,
        signer: identity.pubkey,
        chain: {
          chainId: chainId,
          production: false,
          enabled: true,
          name: "Wonderland",
          networkId: "7rg047g4h",
        },
        codecName: "wonderland_rules",
        codecConfig: `{ "any" : [ "json", "content" ] }`,
      };
      await connection.postTx(
        bnsCodec.bytesToPost(
          await profile.signTransaction(
            wallet.id,
            identity,
            blockchainRegistration,
            bnsCodec,
            await getNonce(connection, identityAddress),
          ),
        ),
      );

      // Register username
      const username = `testuser_${Math.random()}`;
      const usernameRegistration: RegisterUsernameTx = {
        kind: TransactionKind.RegisterUsername,
        chainId: registryChainId,
        signer: identity.pubkey,
        addresses: [
          {
            address: "12345678912345W" as Address,
            chainId: chainId,
          },
        ],
        username: username,
      };
      await connection.postTx(
        bnsCodec.bytesToPost(
          await profile.signTransaction(
            wallet.id,
            identity,
            usernameRegistration,
            bnsCodec,
            await getNonce(connection, identityAddress),
          ),
        ),
      );

      // Query by existing (chain, address)
      {
        const results = await connection.getUsernames({
          chain: chainId,
          address: "12345678912345W" as Address,
        });
        expect(results.length).toEqual(1);
        expect(results[0]).toEqual({
          id: username,
          owner: decodeBnsAddress(identityAddress).data as BnsAddressBytes,
          addresses: [
            {
              chainId: chainId,
              address: "12345678912345W" as Address,
            },
          ],
        });
      }

      // Query by non-existing (chain, address)
      {
        const results = await connection.getUsernames({
          chain: chainId,
          address: "OTHER_ADDRESS" as Address,
        });
        expect(results.length).toEqual(0);
      }
      {
        const results = await connection.getUsernames({
          chain: "OTHER_CHAIN" as ChainId,
          address: "12345678912345W" as Address,
        });
        expect(results.length).toEqual(0);
      }

      connection.disconnect();
    });
  });

  it("can get live block feed", async () => {
    pendingWithoutBnsd();
    const connection = await BnsConnection.establish(bnsdTendermintUrl);

    // get the next three block heights
    const heights = asArray(connection.changeBlock().take(3));
    await heights.finished();

    const nums = heights.value();
    // we should get three consequtive numbers
    expect(nums.length).toEqual(3);
    expect(nums[1]).toEqual(nums[0] + 1);
    expect(nums[2]).toEqual(nums[1] + 1);
  });

  const sendCash = async (
    connection: BnsConnection,
    profile: UserProfile,
    faucet: PublicIdentity,
    rcptAddr: Address,
  ): Promise<BcpTransactionResponse> => {
    // construct a sendtx, this is normally used in the MultiChainSigner api
    const chainId = await connection.chainId();
    const faucetAddr = keyToAddress(faucet.pubkey);
    const nonce = await getNonce(connection, faucetAddr);
    const sendTx: SendTx = {
      kind: TransactionKind.Send,
      chainId,
      signer: faucet.pubkey,
      recipient: rcptAddr,
      amount: {
        whole: 680,
        fractional: 0,
        tokenTicker: cash,
      },
    };
    const firstWalletId = profile.wallets.value[0].id;
    const signed = await profile.signTransaction(firstWalletId, faucet, sendTx, bnsCodec, nonce);
    const txBytes = bnsCodec.bytesToPost(signed);
    return connection.postTx(txBytes);
  };

  it("can get live tx feed", async () => {
    pendingWithoutBnsd();
    const connection = await BnsConnection.establish(bnsdTendermintUrl);
    const { profile, mainWalletId, faucet } = await userProfileWithFaucet();

    const rcpt = await profile.createIdentity(mainWalletId, HdPaths.simpleAddress(62));
    const rcptAddr = keyToAddress(rcpt.pubkey);

    // make sure that we have no tx here
    const query: BcpTxQuery = { tags: [bnsFromOrToTag(rcptAddr)] };
    const origSearch = await connection.searchTx(query);
    expect(origSearch.length).toEqual(0);

    const post = await sendCash(connection, profile, faucet, rcptAddr);
    const firstId = post.data.txid;
    expect(firstId).toBeDefined();

    // hmmm... there seems to be a lag here when Travis CI is heavily loaded...
    await sleep(50);
    const middleSearch = await connection.searchTx(query);
    expect(middleSearch.length).toEqual(1);

    // live.value() maintains all transactions
    const live = asArray(connection.liveTx(query));

    const secondPost = await sendCash(connection, profile, faucet, rcptAddr);
    const secondId = secondPost.data.txid;
    expect(secondId).toBeDefined();

    // now, let's make sure it is picked up in the search
    // hmmm... there seems to be a lag here when Travis CI is heavily loaded...
    await sleep(50);
    const afterSearch = await connection.searchTx(query);
    expect(afterSearch.length).toEqual(2);
    // make sure we have unique, defined txids
    const txIds = afterSearch.map(tx => tx.txid);
    expect(txIds.length).toEqual(2);
    expect(txIds[0]).toEqual(firstId);
    expect(txIds[1]).toEqual(secondId);
    expect(txIds[0]).not.toEqual(txIds[1]);

    // give time for all events to be processed
    await sleep(100);
    // this should grab the tx before it started, as well as the one after
    expect(live.value().length).toEqual(2);
    // make sure the txids also match
    expect(live.value()[0].txid).toEqual(afterSearch[0].txid);
    expect(live.value()[1].txid).toEqual(afterSearch[1].txid);

    connection.disconnect();
  });

  it("can provide change feeds", async () => {
    pendingWithoutBnsd();
    const connection = await BnsConnection.establish(bnsdTendermintUrl);
    const { profile, mainWalletId, faucet } = await userProfileWithFaucet();

    const faucetAddr = keyToAddress(faucet.pubkey);
    const rcpt = await profile.createIdentity(mainWalletId, HdPaths.simpleAddress(87));
    const rcptAddr = keyToAddress(rcpt.pubkey);

    // let's watch for all changes, capture them in arrays
    const balanceFaucet = asArray(connection.changeBalance(faucetAddr));
    const balanceRcpt = asArray(connection.changeBalance(rcptAddr));
    const nonceFaucet = asArray(connection.changeNonce(faucetAddr));
    const nonceRcpt = asArray(connection.changeNonce(rcptAddr));

    const post = await sendCash(connection, profile, faucet, rcptAddr);
    const first = post.metadata.height;
    expect(first).toBeDefined();

    const secondPost = await sendCash(connection, profile, faucet, rcptAddr);
    const second = secondPost.metadata.height;
    expect(second).toBeDefined();

    // give time for all events to be processed
    await sleep(50);

    // both should show up on the balance changes
    expect(balanceFaucet.value().length).toEqual(2);
    expect(balanceRcpt.value().length).toEqual(2);

    // only faucet should show up on the nonce changes
    expect(nonceFaucet.value().length).toEqual(2);
    expect(nonceRcpt.value().length).toEqual(0);

    // make sure proper values
    expect(balanceFaucet.value()).toEqual([first!, second!]);

    connection.disconnect();
  });

  // make sure we can get a reactive account balance (as well as nonce)
  it("can watch accounts", async () => {
    pendingWithoutBnsd();
    const connection = await BnsConnection.establish(bnsdTendermintUrl);
    const { profile, mainWalletId, faucet } = await userProfileWithFaucet();

    const faucetAddr = keyToAddress(faucet.pubkey);
    const rcpt = await profile.createIdentity(mainWalletId, HdPaths.simpleAddress(57));
    const rcptAddr = keyToAddress(rcpt.pubkey);

    // let's watch for all changes, capture them in a value sink
    const faucetAcct = lastValue<BcpAccount | undefined>(connection.watchAccount({ address: faucetAddr }));
    const rcptAcct = lastValue<BcpAccount | undefined>(connection.watchAccount({ address: rcptAddr }));

    const faucetNonce = lastValue<BcpNonce | undefined>(connection.watchNonce({ address: faucetAddr }));
    const rcptNonce = lastValue<BcpNonce | undefined>(connection.watchNonce({ address: rcptAddr }));

    // give it a chance to get initial feed before checking and proceeding
    await sleep(100);

    // make sure there are original values sent on the wire
    expect(rcptAcct.value()).toBeUndefined();
    expect(faucetAcct.value()).toBeDefined();
    expect(faucetAcct.value()!.name).toEqual("admin");
    expect(faucetAcct.value()!.balance.length).toEqual(1);
    const start = faucetAcct.value()!.balance[0];

    // make sure original nonces make sense
    expect(rcptNonce.value()).toBeUndefined();
    expect(faucetNonce.value()).toBeDefined();
    // store original nonce, this should increase after tx
    const origNonce = faucetNonce.value()!.nonce;
    expect(origNonce.toNumber()).toBeGreaterThan(0);

    // send some cash
    await sendCash(connection, profile, faucet, rcptAddr);

    // give it a chance to get updates before checking and proceeding
    await sleep(100);

    // rcptAcct should now have a value
    expect(rcptAcct.value()).toBeDefined();
    expect(rcptAcct.value()!.name).toBeUndefined();
    expect(rcptAcct.value()!.balance.length).toEqual(1);
    expect(rcptAcct.value()!.balance[0].whole).toEqual(680);
    // but rcptNonce still undefined
    expect(rcptNonce.value()).toBeUndefined();

    // facuetAcct should have gone down a bit
    expect(faucetAcct.value()).toBeDefined();
    expect(faucetAcct.value()!.name).toEqual("admin");
    expect(faucetAcct.value()!.balance.length).toEqual(1);
    const end = faucetAcct.value()!.balance[0];
    expect(end).not.toEqual(start);
    expect(end.whole + 680).toEqual(start.whole);
    // and faucetNonce gone up by one
    expect(faucetNonce.value()).toBeDefined();
    const finalNonce = faucetNonce.value()!.nonce;
    expect(finalNonce.toNumber()).toEqual(origNonce.toNumber() + 1);

    // clean up with disconnect at the end...
    connection.disconnect();
  });

  it("Can start atomic swap", async () => {
    pendingWithoutBnsd();
    const connection = await BnsConnection.establish(bnsdTendermintUrl);
    const chainId = await connection.chainId();

    const { profile, mainWalletId, faucet } = await userProfileWithFaucet();

    const faucetAddr = keyToAddress(faucet.pubkey);
    const rcpt = await profile.createIdentity(mainWalletId, HdPaths.simpleAddress(7));
    const rcptAddr = keyToAddress(rcpt.pubkey);

    // check current nonce (should be 0, but don't fail if used by other)
    const nonce = await getNonce(connection, faucetAddr);

    const preimage = Encoding.toAscii("my top secret phrase... keep it on the down low ;)");
    const hash = new Sha256(preimage).digest();

    const initSwaps = await connection.getSwap({ recipient: rcptAddr });
    expect(initSwaps.data.length).toEqual(0);

    // construct a sendtx, this is normally used in the MultiChainSigner api
    const swapOfferTx: SwapOfferTx = {
      kind: TransactionKind.SwapOffer,
      chainId,
      signer: faucet.pubkey,
      recipient: rcptAddr,
      amount: [
        {
          whole: 123,
          fractional: 456000,
          tokenTicker: cash,
        },
      ],
      timeout: 1000,
      preimage,
    };

    const signed = await profile.signTransaction(mainWalletId, faucet, swapOfferTx, bnsCodec, nonce);
    const txBytes = bnsCodec.bytesToPost(signed);
    const post = await connection.postTx(txBytes);
    const txHeight = post.metadata.height;
    expect(txHeight).toBeTruthy();
    expect(txHeight).toBeGreaterThan(1);
    const txResult = post.data.result;
    expect(txResult.length).toBe(8);
    expect(txResult).toEqual(new Uint8Array([0, 0, 0, 0, 0, 0, 0, 1]));
    const txid = post.data.txid;
    expect(txid.length).toBe(20);

    // now query by the txid
    const search = await connection.searchTx({ hash: txid, tags: [] });
    expect(search.length).toEqual(1);
    // make sure we get he same tx loaded
    const loaded = search[0];
    expect(loaded.txid).toEqual(txid);
    // we never write the offer (with preimage) to a chain, only convert it to a SwapCounterTx
    // which only has the hashed data, then commit it (thus the different kind is expected)
    expect(loaded.transaction.kind).toEqual(TransactionKind.SwapCounter);
    expect((loaded.transaction as SwapOfferTx).recipient).toEqual(swapOfferTx.recipient);
    // make sure it also stored a result
    expect(loaded.result).toEqual(txResult);
    expect(loaded.height).toEqual(txHeight!);

    // ----  prepare queries
    const querySwapId: BcpSwapQuery = { swapid: txResult as SwapIdBytes };
    const querySwapSender: BcpSwapQuery = { sender: faucetAddr };
    const querySwapRecipient: BcpSwapQuery = { recipient: rcptAddr };
    const querySwapHash: BcpSwapQuery = { hashlock: hash };

    // ----- connection.searchTx() -----
    // we should be able to find the transaction through quite a number of tag queries

    const txById = await connection.searchTx({ tags: [bnsSwapQueryTags(querySwapId)] });
    expect(txById.length).toEqual(1);
    expect(txById[0].txid).toEqual(txid);

    const txBySender = await connection.searchTx({ tags: [bnsSwapQueryTags(querySwapSender)] });
    expect(txBySender.length).toEqual(1);
    expect(txBySender[0].txid).toEqual(txid);

    const txByRecipient = await connection.searchTx({ tags: [bnsSwapQueryTags(querySwapRecipient)] });
    expect(txByRecipient.length).toEqual(1);
    expect(txByRecipient[0].txid).toEqual(txid);

    const txByHash = await connection.searchTx({ tags: [bnsSwapQueryTags(querySwapHash)] });
    expect(txByHash.length).toEqual(1);
    expect(txByHash[0].txid).toEqual(txid);

    // ----- connection.getSwap() -------

    // we can also swap by id (returned by the transaction result)
    const idSwap = await connection.getSwap(querySwapId);
    expect(idSwap.data.length).toEqual(1);

    const swap = idSwap.data[0];
    expect(swap.kind).toEqual(SwapState.Open);

    // and it matches expectations
    const swapData = swap.data;
    expect(swapData.id).toEqual(txResult);
    expect(swapData.sender).toEqual(faucetAddr);
    expect(swapData.recipient).toEqual(rcptAddr);
    expect(swapData.timeout).toEqual(1000); // FIXME: timeout from tx (the next line is expected, right?)
    // expect(swapData.timeout).toEqual(loaded.height + 1000); // when tx was commited plus timeout
    expect(swapData.amount.length).toEqual(1);
    expect(swapData.amount[0].whole).toEqual(123);
    expect(swapData.amount[0].tokenTicker).toEqual(cash);
    expect(swapData.hashlock).toEqual(hash);

    // we can get the swap by the recipient
    const rcptSwap = await connection.getSwap(querySwapRecipient);
    expect(rcptSwap.data.length).toEqual(1);
    expect(rcptSwap.data[0]).toEqual(swap);

    // we can also get it by the sender
    const sendSwap = await connection.getSwap(querySwapSender);
    expect(sendSwap.data.length).toEqual(1);
    expect(sendSwap.data[0]).toEqual(swap);

    // we can also get it by the hash
    const hashSwap = await connection.getSwap(querySwapHash);
    expect(hashSwap.data.length).toEqual(1);
    expect(hashSwap.data[0]).toEqual(swap);
  });

  const openSwap = async (
    connection: BnsConnection,
    profile: UserProfile,
    sender: PublicIdentity,
    rcptAddr: Address,
    preimage: Uint8Array,
  ): Promise<BcpTransactionResponse> => {
    // construct a swapOfferTx, sign and post to the chain
    const chainId = await connection.chainId();
    const nonce = await getNonce(connection, keyToAddress(sender.pubkey));
    const swapOfferTx: SwapOfferTx = {
      kind: TransactionKind.SwapOffer,
      chainId,
      signer: sender.pubkey,
      recipient: rcptAddr,
      amount: [
        {
          whole: 21,
          fractional: 0,
          tokenTicker: cash,
        },
      ],
      timeout: 5000,
      preimage,
    };
    const firstWalletId = profile.wallets.value[0].id;
    const signed = await profile.signTransaction(firstWalletId, sender, swapOfferTx, bnsCodec, nonce);
    const txBytes = bnsCodec.bytesToPost(signed);
    return connection.postTx(txBytes);
  };

  const claimSwap = async (
    connection: BnsConnection,
    profile: UserProfile,
    sender: PublicIdentity,
    swapId: SwapIdBytes,
    preimage: Uint8Array,
  ): Promise<BcpTransactionResponse> => {
    // construct a swapOfferTx, sign and post to the chain
    const chainId = await connection.chainId();
    const nonce = await getNonce(connection, keyToAddress(sender.pubkey));
    const swapClaimTx: SwapClaimTx = {
      kind: TransactionKind.SwapClaim,
      chainId,
      signer: sender.pubkey,
      swapId,
      preimage,
    };
    const firstWalletId = profile.wallets.value[0].id;
    const signed = await profile.signTransaction(firstWalletId, sender, swapClaimTx, bnsCodec, nonce);
    const txBytes = bnsCodec.bytesToPost(signed);
    return connection.postTx(txBytes);
  };

  it("Get and watch atomic swap lifecycle", async () => {
    pendingWithoutBnsd();
    const connection = await BnsConnection.establish(bnsdTendermintUrl);
    const { profile, mainWalletId, faucet } = await userProfileWithFaucet();

    const rcpt = await profile.createIdentity(mainWalletId, HdPaths.simpleAddress(121));
    const rcptAddr = keyToAddress(rcpt.pubkey);

    // create the preimages for the three swaps
    const preimage1 = Encoding.toAscii("the first swap is easy");
    // const hash1 = new Sha256(preimage1).digest();
    const preimage2 = Encoding.toAscii("ze 2nd iS l337 !@!");
    // const hash2 = new Sha256(preimage2).digest();
    const preimage3 = Encoding.toAscii("and this one is a gift.");
    // const hash3 = new Sha256(preimage3).digest();

    // nothing to start with
    const rcptQuery = { recipient: rcptAddr };
    const initSwaps = await connection.getSwap(rcptQuery);
    expect(initSwaps.data.length).toEqual(0);

    // make two offers
    const res1 = await openSwap(connection, profile, faucet, rcptAddr, preimage1);
    const id1 = res1.data.result as SwapIdBytes;
    expect(id1.length).toEqual(8);

    const res2 = await openSwap(connection, profile, faucet, rcptAddr, preimage2);
    const id2 = res2.data.result as SwapIdBytes;
    expect(id2.length).toEqual(8);

    // find two open
    const midSwaps = await connection.getSwap(rcptQuery);
    expect(midSwaps.data.length).toEqual(2);
    const [open1, open2] = midSwaps.data;
    expect(open1.kind).toEqual(SwapState.Open);
    expect(open1.data.id).toEqual(id1);
    expect(open2.kind).toEqual(SwapState.Open);
    expect(open2.data.id).toEqual(id2);

    // then claim, offer, claim - 2 closed, 1 open
    await claimSwap(connection, profile, faucet, id2, preimage1);

    // start to watch
    const liveView = asArray(connection.watchSwap(rcptQuery));

    const res3 = await openSwap(connection, profile, faucet, rcptAddr, preimage3);
    const id3 = res3.data.result as SwapIdBytes;
    expect(id3.length).toEqual(8);

    await claimSwap(connection, profile, faucet, id1, preimage1);

    // make sure we find two claims, one open
    const finalSwaps = await connection.getSwap({ recipient: rcptAddr });
    expect(finalSwaps.data.length).toEqual(3);
    const [open3, claim2, claim1] = finalSwaps.data;
    expect(open3.kind).toEqual(SwapState.Open);
    expect(open3.data.id).toEqual(id3);
    expect(claim2.kind).toEqual(SwapState.Claimed);
    expect(claim2.data.id).toEqual(id2);
    expect(claim1.kind).toEqual(SwapState.Claimed);
    expect(claim1.data.id).toEqual(id1);

    // validate liveView is correct
    const vals = liveView.value();
    expect(vals.length).toEqual(5);
    expect(vals[0].kind).toEqual(SwapState.Open);
    expect(vals[0].data.id).toEqual(id1);
    expect(vals[1].kind).toEqual(SwapState.Open);
    expect(vals[1].data.id).toEqual(id2);
    expect(vals[2].kind).toEqual(SwapState.Claimed);
    expect(vals[2].data.id).toEqual(id2);
    expect(vals[3].kind).toEqual(SwapState.Open);
    expect(vals[3].data.id).toEqual(id3);
    expect(vals[4].kind).toEqual(SwapState.Claimed);
    expect(vals[4].data.id).toEqual(id1);
  });
});<|MERGE_RESOLUTION|>--- conflicted
+++ resolved
@@ -396,6 +396,45 @@
       })().catch(fail);
     });
 
+    it("can get a valid header", async () => {
+      pendingWithoutBnsd();
+      const connection = await BnsConnection.establish(bnsdTendermintUrl);
+      const header = await connection.getHeader(3);
+      expect(header.height).toEqual(3);
+      expect(header.appHash.length).toEqual(20);
+      connection.disconnect();
+    });
+
+    it("throws if it cannot get header", async () => {
+      pendingWithoutBnsd();
+      const connection = await BnsConnection.establish(bnsdTendermintUrl);
+      await connection
+        .getHeader(123456789)
+        .then(() => fail("must not resolve"))
+        .catch(error => expect(error).toMatch(/height 123456789 can't be greater than/i));
+      await connection
+        .getHeader(-3)
+        .then(() => fail("must not resolve"))
+        .catch(error => expect(error).toMatch(/must be non-negative/i));
+      connection.disconnect();
+    });
+
+    it("watches headers with same data as getHeader", async () => {
+      pendingWithoutBnsd();
+      const connection = await BnsConnection.establish(bnsdTendermintUrl);
+
+      const headers = lastValue(connection.watchHeaders().take(2));
+      await headers.finished();
+
+      const subHeader = headers.value()!;
+      const { height } = subHeader;
+
+      const header = await connection.getHeader(height);
+      expect(header).toEqual(subHeader);
+
+      connection.disconnect();
+    });
+
     it("can register a blockchain", async () => {
       pendingWithoutBnsd();
       const connection = await BnsConnection.establish(bnsdTendermintUrl);
@@ -406,7 +445,6 @@
       const identity = await profile.createIdentity(wallet.id, HdPaths.simpleAddress(0));
       const identityAddress = keyToAddress(identity.pubkey);
 
-<<<<<<< HEAD
       // Create and send registration
       const chainId = `wonderland_${Math.random()}` as ChainId;
       const registration: RegisterBlockchainTx = {
@@ -427,51 +465,6 @@
       const signed = await profile.signTransaction(wallet.id, identity, registration, bnsCodec, nonce);
       const txBytes = bnsCodec.bytesToPost(signed);
       await connection.postTx(txBytes);
-=======
-  it("can get a valid header", async () => {
-    pendingWithoutBnsd();
-    const connection = await BnsConnection.establish(bnsdTendermintUrl);
-    const header = await connection.getHeader(3);
-    expect(header.height).toEqual(3);
-    expect(header.appHash.length).toEqual(20);
-    connection.disconnect();
-  });
-
-  it("throws if it cannot get header", async () => {
-    pendingWithoutBnsd();
-    const connection = await BnsConnection.establish(bnsdTendermintUrl);
-    await connection
-      .getHeader(123456789)
-      .then(() => fail("must not resolve"))
-      .catch(error => expect(error).toMatch(/height 123456789 can't be greater than/i));
-    await connection
-      .getHeader(-3)
-      .then(() => fail("must not resolve"))
-      .catch(error => expect(error).toMatch(/must be non-negative/i));
-    connection.disconnect();
-  });
-
-  it("watches headers with same data as getHeader", async () => {
-    pendingWithoutBnsd();
-    const connection = await BnsConnection.establish(bnsdTendermintUrl);
-
-    const headers = lastValue(connection.watchHeaders().take(2));
-    await headers.finished();
-
-    const subHeader = headers.value()!;
-    const { height } = subHeader;
-
-    const header = await connection.getHeader(height);
-    expect(header).toEqual(subHeader);
-
-    connection.disconnect();
-  });
-
-  it("can register a blockchain", async () => {
-    pendingWithoutBnsd();
-    const connection = await BnsConnection.establish(bnsdTendermintUrl);
-    const registryChainId = await connection.chainId();
->>>>>>> 11b596a9
 
       // Find registration transaction
       const searchResult = await connection.searchTx({ tags: [bnsNonceTag(identityAddress)] });
